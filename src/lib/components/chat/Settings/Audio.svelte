<script lang="ts">
<<<<<<< HEAD
	import { _alltalk, getAudioConfig, updateAudioConfig } from '$lib/apis/audio';
	import { user, settings } from '$lib/stores';
=======
	import { user, settings, config } from '$lib/stores';
>>>>>>> e274a0dc
	import { createEventDispatcher, onMount, getContext } from 'svelte';
	import Tooltip from '$lib/components/common/Tooltip.svelte';
	import { toast } from 'svelte-sonner';
	import Switch from '$lib/components/common/Switch.svelte';
	import { AllTalkConfigForm } from '$lib/apis/audio/providers/alltalk/Alltalk';
	const dispatch = createEventDispatcher();

	const i18n = getContext('i18n');

	export let saveSettings: Function;

	// Audio
	let conversationMode = false;
	let speechAutoSend = false;
	let responseAutoPlayback = false;
	let nonLocalVoices = false;

<<<<<<< HEAD
	let TTSEngines = ['', 'openai', 'alltalk'];
	let TTSEngine = '';
=======
	let STTEngine = '';
>>>>>>> e274a0dc

	let voices = [];
	let voice = '';

<<<<<<< HEAD
	const TTSEngineConfig = {
		webapi: {
			label: 'Default (Web API)',
			voices: [],
			url: '',
			getVoices: async () => {
				const getVoicesLoop = setInterval(async () => {
					voices = await speechSynthesis.getVoices();

					// do your loop
					if (voices.length > 0) {
						clearInterval(getVoicesLoop);
					}
				}, 100);
			}
		},
		openai: {
			label: 'Open AI',
			voices: [
				{ name: 'alloy' },
				{ name: 'echo' },
				{ name: 'fable' },
				{ name: 'onyx' },
				{ name: 'nova' },
				{ name: 'shimmer' }
			],
			models: [{ name: 'tts-1' }, { name: 'tts-1-hd' }],
			url: '',
			key: '',
			getVoices: async () => {
				voices = TTSEngineConfig.openai.voices;
			},
			getModels: async () => {
				models = TTSEngineConfig.openai.models;
=======
	const getOpenAIVoices = () => {
		voices = [
			{ name: 'alloy' },
			{ name: 'echo' },
			{ name: 'fable' },
			{ name: 'onyx' },
			{ name: 'nova' },
			{ name: 'shimmer' }
		];
	};

	const getWebAPIVoices = () => {
		const getVoicesLoop = setInterval(async () => {
			voices = await speechSynthesis.getVoices();

			// do your loop
			if (voices.length > 0) {
				clearInterval(getVoicesLoop);
>>>>>>> e274a0dc
			}
		},
		alltalk: {
			label: 'All Talk TTS'
		}
	};

	const toggleResponseAutoPlayback = async () => {
		responseAutoPlayback = !responseAutoPlayback;
		saveSettings({ responseAutoPlayback: responseAutoPlayback });
	};

	const toggleSpeechAutoSend = async () => {
		speechAutoSend = !speechAutoSend;
		saveSettings({ speechAutoSend: speechAutoSend });
	};

<<<<<<< HEAD
	const assignConfig = (config: any, provider: string) => {
		if (provider === 'openai') {
			OpenAIUrl = config.OPENAI_API_BASE_URL;
			OpenAIKey = config.OPENAI_API_KEY;
			model = config.OPENAI_API_MODEL;
			speaker = config.OPENAI_API_VOICE;
		}else if(provider === 'alltalk'){
			console.log("alltalk config: ", config);
			_alltalk.baseUrl = config.ALLTALK_API_BASE_URL;
			_alltalk.currentVoice = config.ALLTALK_API_VOICE;
			_alltalk.currentModel = config.ALLTALK_API_MODEL;
			_alltalk.useDeepSpeed = config.ALLTALK_API_DEEPSPEED;
			_alltalk.useLowVRAM = config.ALLTALK_API_LOW_VRAM;
			_alltalk.useStreamingMode = config.ALLTALK_API_USE_STREAMING;
			_alltalk.useNarrator = config.ALLTALK_API_USE_NARRATOR;
			_alltalk.narratorVoice = config.ALLTALK_API_NARRATOR_VOICE;
			_alltalk.setup();
		}
	};

	const updateConfigHandler = async () => {
		if (TTSEngine === 'openai') {
			const res = await updateAudioConfig(TTSEngine, localStorage.token, {
				url: OpenAIUrl,
				key: OpenAIKey,
				model: model,
				speaker: OpenAISpeaker
			});

			if (res) {
				assignConfig(res, 'openai');
			}
		}else if(TTSEngine === 'alltalk'){
			const res = await updateAudioConfig(TTSEngine, localStorage.token,
				new AllTalkConfigForm(
					_alltalk.baseUrl,
					_alltalk.currentModel,
					_alltalk.currentVoice,
					_alltalk.useDeepSpeed,
					_alltalk.useLowVRAM,
					_alltalk.useStreamingMode,
					_alltalk.useNarrator,
					_alltalk.narratorVoice
				)
			);
			assignConfig(res, 'alltalk');
			console.log("updating alltalk config: ", res);
		}
	};

=======
>>>>>>> e274a0dc
	onMount(async () => {
		conversationMode = $settings.conversationMode ?? false;
		speechAutoSend = $settings.speechAutoSend ?? false;
		responseAutoPlayback = $settings.responseAutoPlayback ?? false;

		STTEngine = $settings?.audio?.stt?.engine ?? '';
		voice = $settings?.audio?.tts?.voice ?? $config.audio.tts.voice ?? '';
		nonLocalVoices = $settings.audio?.tts?.nonLocalVoices ?? false;

<<<<<<< HEAD
		if (TTSEngine === 'openai') {
			TTSEngineConfig[TTSEngine].getVoices();
			TTSEngineConfig[TTSEngine].getModels();
		} else if(TTSEngine === 'alltalk'){
			await _alltalk.setup();
			model = _alltalk.currentModel;
			console.log("alltalk model: ", model);
=======
		if ($config.audio.tts.engine === 'openai') {
			getOpenAIVoices();
>>>>>>> e274a0dc
		} else {
			TTSEngineConfig.webapi.getVoices();
		}
<<<<<<< HEAD

		if ($user.role === 'admin') {
			const res = await getAudioConfig(localStorage.token);

			if (res) {
				assignConfig(res.openai, 'openai');
				assignConfig(res.alltalk, 'alltalk');
			}
		}
=======
>>>>>>> e274a0dc
	});
</script>

<form
	class="flex flex-col h-full justify-between space-y-3 text-sm"
	on:submit|preventDefault={async () => {
		saveSettings({
			audio: {
				stt: {
					engine: STTEngine !== '' ? STTEngine : undefined
				},
				tts: {
					voice: voice !== '' ? voice : undefined,
					nonLocalVoices: $config.audio.tts.engine === '' ? nonLocalVoices : undefined
				}
			}
		});
		dispatch('save');
	}}
>
	<div class=" space-y-3 pr-1.5 overflow-y-scroll max-h-[25rem]">
		<div>
			<div class=" mb-1 text-sm font-medium">{$i18n.t('STT Settings')}</div>

			{#if $config.audio.stt.engine !== 'web'}
				<div class=" py-0.5 flex w-full justify-between">
					<div class=" self-center text-xs font-medium">{$i18n.t('Speech-to-Text Engine')}</div>
					<div class="flex items-center relative">
						<select
							class="dark:bg-gray-900 w-fit pr-8 rounded px-2 p-1 text-xs bg-transparent outline-none text-right"
							bind:value={STTEngine}
							placeholder="Select an engine"
						>
							<option value="">{$i18n.t('Default')}</option>
							<option value="web">{$i18n.t('Web API')}</option>
						</select>
					</div>
				</div>
			{/if}

			<div class=" py-0.5 flex w-full justify-between">
				<div class=" self-center text-xs font-medium">
					{$i18n.t('Instant Auto-Send After Voice Transcription')}
				</div>

				<button
					class="p-1 px-3 text-xs flex rounded transition"
					on:click={() => {
						toggleSpeechAutoSend();
					}}
					type="button"
				>
					{#if speechAutoSend === true}
						<span class="ml-2 self-center">{$i18n.t('On')}</span>
					{:else}
						<span class="ml-2 self-center">{$i18n.t('Off')}</span>
					{/if}
				</button>
			</div>
		</div>

		<div>
			<div class=" mb-1 text-sm font-medium">{$i18n.t('TTS Settings')}</div>

			<div class=" py-0.5 flex w-full justify-between">
<<<<<<< HEAD
				<div class=" self-center text-xs font-medium">{$i18n.t('Text-to-Speech Engine')}</div>
				<div class="flex items-center relative">
					<select
						class=" dark:bg-gray-900 w-fit pr-8 rounded px-2 p-1 text-xs bg-transparent outline-none text-right"
						bind:value={TTSEngine}
						placeholder="Select a mode"
						on:change={async (e) => {
							if (e.target.value === 'openai') {
								TTSEngineConfig.openai.getVoices();
								OpenAISpeaker = 'alloy';
								model = 'tts-1';
							} else if(TTSEngine === 'alltalk'){
								await _alltalk.getVoices();
								speaker = _alltalk.currentVoice;
								await _alltalk.getModels();
								console.log("alltalk model 2: ", model);
							} else {
								TTSEngineConfig.webapi.getVoices();
								speaker = '';
							}
						}}
					>
						{#each Object.keys(TTSEngineConfig) as engineName}
							<option value="{engineName}">{$i18n.t(TTSEngineConfig[engineName].label)}</option>
						{/each}
					</select>
				</div>
			</div>

			{#if $user.role === 'admin'}
				{#if TTSEngine === 'openai'}
					<div class="mt-1 flex gap-2 mb-1">
						<input
							class="w-full rounded-lg py-2 px-4 text-sm dark:text-gray-300 dark:bg-gray-850 outline-none"
							placeholder={$i18n.t('API Base URL')}
							bind:value={OpenAIUrl}
							required
						/>

						<input
							class="w-full rounded-lg py-2 px-4 text-sm dark:text-gray-300 dark:bg-gray-850 outline-none"
							placeholder={$i18n.t('API Key')}
							bind:value={OpenAIKey}
							required
						/>
					</div>
				{:else if TTSEngine === 'alltalk'}
					<div class="flex w-full gap-2">
						<div class="w-full gap-2">
							<input
								class="w-full rounded-lg py-2 px-4 text-sm dark:text-gray-300 dark:bg-gray-850 outline-none"
								placeholder={$i18n.t('API Base URL')}
								bind:value={_alltalk.baseUrl}
								required
							/>
						</div>
						<Tooltip content="Verify connection" className="self-start mt-0.5">
							<button
								class="self-center p-2 bg-gray-200 hover:bg-gray-300 dark:bg-gray-900 dark:hover:bg-gray-850 rounded-lg transition"
								on:click={async () => {
									const isReady = await _alltalk.isReadyCheck();
									if (isReady) {
										toast.success($i18n.t('Server connection verified'));
									} else {
										toast.error($i18n.t('Server connection failed'));
									}
								}}
								type="button"
							>
								<svg
									xmlns="http://www.w3.org/2000/svg"
									viewBox="0 0 20 20"
									fill="currentColor"
									class="w-4 h-4"
								>
									<path
										fill-rule="evenodd"
										d="M15.312 11.424a5.5 5.5 0 01-9.201 2.466l-.312-.311h2.433a.75.75 0 000-1.5H3.989a.75.75 0 00-.75.75v4.242a.75.75 0 001.5 0v-2.43l.31.31a7 7 0 0011.712-3.138.75.75 0 00-1.449-.39zm1.23-3.723a.75.75 0 00.219-.53V2.929a.75.75 0 00-1.5 0V5.36l-.31-.31A7 7 0 003.239 8.188a.75.75 0 101.448.389A5.5 5.5 0 0113.89 6.11l.311.31h-2.432a.75.75 0 000 1.5h4.243a.75.75 0 00.53-.219z"
										clip-rule="evenodd"
									/>
								</svg>
							</button>
						</Tooltip>
					</div>
				{/if}
			{/if}

			<div class=" py-0.5 flex w-full justify-between">
=======
>>>>>>> e274a0dc
				<div class=" self-center text-xs font-medium">{$i18n.t('Auto-playback response')}</div>

				<button
					class="p-1 px-3 text-xs flex rounded transition"
					on:click={() => {
						toggleResponseAutoPlayback();
					}}
					type="button"
				>
					{#if responseAutoPlayback === true}
						<span class="ml-2 self-center">{$i18n.t('On')}</span>
					{:else}
						<span class="ml-2 self-center">{$i18n.t('Off')}</span>
					{/if}
				</button>
			</div>
		</div>

		<hr class=" dark:border-gray-700" />

		{#if $config.audio.tts.engine === ''}
			<div>
				<div class=" mb-2.5 text-sm font-medium">{$i18n.t('Set Voice')}</div>
				<div class="flex w-full">
					<div class="flex-1">
						<select
							class="w-full rounded-lg py-2 px-4 text-sm dark:text-gray-300 dark:bg-gray-850 outline-none"
							bind:value={voice}
						>
							<option value="" selected={voice !== ''}>{$i18n.t('Default')}</option>
							{#each voices.filter((v) => nonLocalVoices || v.localService === true) as _voice}
								<option
									value={_voice.name}
									class="bg-gray-100 dark:bg-gray-700"
									selected={voice === _voice.name}>{_voice.name}</option
								>
							{/each}
						</select>
					</div>
				</div>
				<div class="flex items-center justify-between my-1.5">
					<div class="text-xs">
						{$i18n.t('Allow non-local voices')}
					</div>

					<div class="mt-1">
						<Switch bind:state={nonLocalVoices} />
					</div>
				</div>
			</div>
		{:else if $config.audio.tts.engine === 'openai'}
			<div>
				<div class=" mb-2.5 text-sm font-medium">{$i18n.t('Set Voice')}</div>
				<div class="flex w-full">
					<div class="flex-1">
						<input
							list="voice-list"
							class="w-full rounded-lg py-2 px-4 text-sm dark:text-gray-300 dark:bg-gray-850 outline-none"
							bind:value={voice}
							placeholder="Select a voice"
						/>

						<datalist id="voice-list">
							{#each voices as voice}
								<option value={voice.name} />
							{/each}
						</datalist>
					</div>
				</div>
			</div>
<<<<<<< HEAD
			<div>
				<div class=" mb-2.5 text-sm font-medium">{$i18n.t('Set Model')}</div>
				<div class="flex w-full">
					<div class="flex-1">
						<input
							list="model-list"
							class="w-full rounded-lg py-2 px-4 text-sm dark:text-gray-300 dark:bg-gray-850 outline-none"
							bind:value={model}
							placeholder="Select a model"
						/>

						<datalist id="model-list">
							{#each models as model}
								<option value={model.name} />
							{/each}
						</datalist>
					</div>
				</div>
			</div>
		{:else if TTSEngine === 'alltalk'}
			<div>
				<div class=" mb-2.5 text-sm font-medium">{$i18n.t('Set Voice')}</div>
				<div class="flex w-full gap-2">
					<div class="w-full gap-2">
						<input
							list="voice-list"
							class="w-full rounded-lg py-2 px-4 text-sm dark:text-gray-300 dark:bg-gray-850 outline-none"
							bind:value={_alltalk.currentVoice}
							placeholder="Select a voice"
						/>

						<datalist id="voice-list">
							{#each _alltalk?.voicesList as voice}
								<option value={voice} />
							{/each}
						</datalist>
					</div>
					<Tooltip content="Preview voice" className="self-start mt-0.5">
						<button
							class="self-center p-2 bg-gray-200 hover:bg-gray-300 dark:bg-gray-900 dark:hover:bg-gray-850 rounded-lg transition"
							on:click={() => {
								_alltalk.getPreviewVoice(_alltalk.currentVoice);
							}}
						>
							<svg
								xmlns="http://www.w3.org/2000/svg"
								fill="none"
								viewBox="0 0 24 24"
								stroke-width="2.3"
								stroke="currentColor"
								class="w-4 h-4"
							>
								<path
									stroke-linecap="round"
									stroke-linejoin="round"
									d="M21 12a9 9 0 1 1-18 0 9 9 0 0 1 18 0Z"
								/>
								<path
									stroke-linecap="round"
									stroke-linejoin="round"
									d="M15.91 11.672a.375.375 0 0 1 0 .656l-5.603 3.113a.375.375 0 0 1-.557-.328V8.887c0-.286.307-.466.557-.327l5.603 3.112Z"
								/>
							</svg>
						</button>
					</Tooltip>
				</div>
			</div>
			<div>
				<div class=" mb-2.5 text-sm font-medium">{$i18n.t('Set Model')}</div>
				<div class="flex w-full">
					<div class="flex-1">
						<input
							list="model-list"
							class="w-full rounded-lg py-2 px-4 text-sm dark:text-gray-300 dark:bg-gray-850 outline-none"
							bind:value={_alltalk.currentModel}
							placeholder="Select a model"
						/>

						<datalist id="model-list">
							{#each _alltalk?.modelList as model}
								<option value={model} />
							{/each}
						</datalist>
					</div>
				</div>
			</div>
			<div class=" py-0.5 flex w-full justify-between">
				<div class=" self-center text-xs font-medium">
					{$i18n.t('Deepspeed status')}
				</div>

				<button
					class="p-1 px-3 text-xs flex rounded transition"
					on:click={() => {
						_alltalk.useDeepSpeed = !_alltalk.useDeepSpeed;
					}}
					type="button"
				>
					{#if _alltalk.useDeepSpeed === true}
						<span class="ml-2 self-center">{$i18n.t('On')}</span>
					{:else}
						<span class="ml-2 self-center">{$i18n.t('Off')}</span>
					{/if}
				</button>
			</div>
			<div class=" py-0.5 flex w-full justify-between">
				<div class=" self-center text-xs font-medium">
					{$i18n.t('Use low vram mode')}
				</div>

				<button
					class="p-1 px-3 text-xs flex rounded transition"
					on:click={() => {
						_alltalk.useLowVRAM = !_alltalk.useLowVRAM;
					}}
					type="button"
				>
					{#if _alltalk.useLowVRAM === true}
						<span class="ml-2 self-center">{$i18n.t('On')}</span>
					{:else}
						<span class="ml-2 self-center">{$i18n.t('Off')}</span>
					{/if}
				</button>
			</div>
			<div class=" py-0.5 flex w-full justify-between">
				<div class=" self-center text-xs font-medium">
					{$i18n.t('Use streaming mode')}
				</div>

				<button
					class="p-1 px-3 text-xs flex rounded transition"
					on:click={() => {
						_alltalk.useStreamingMode = !_alltalk.useStreamingMode;
					}}
					type="button"
				>
					{#if _alltalk.useStreamingMode === true}
						<span class="ml-2 self-center">{$i18n.t('On')}</span>
					{:else}
						<span class="ml-2 self-center">{$i18n.t('Off')}</span>
					{/if}
				</button>
			</div>
			<div class=" py-0.5 flex w-full justify-between">
				<div class=" self-center text-xs font-medium">
					{$i18n.t('Enable Narrator')}
				</div>

				<button
					class="p-1 px-3 text-xs flex rounded transition"
					on:click={() => {
						_alltalk.useNarrator = !_alltalk.useNarrator;
					}}
					type="button"
				>
					{#if _alltalk.useNarrator === true}
						<span class="ml-2 self-center">{$i18n.t('On')}</span>
					{:else}
						<span class="ml-2 self-center">{$i18n.t('Off')}</span>
					{/if}
				</button>
			</div>
			{#if _alltalk.useNarrator === true}
				<div>
					<div class=" mb-2.5 text-sm font-medium">{$i18n.t('Set Narrator Voice')}</div>
					<div class="flex w-full gap-2">
						<div class="w-full gap-2">
							<input
								list="voice-list"
								class="w-full rounded-lg py-2 px-4 text-sm dark:text-gray-300 dark:bg-gray-850 outline-none"
								bind:value={_alltalk.narratorVoice}
								placeholder="Select a voice"
							/>

							<datalist id="voice-list">
								{#each _alltalk?.voicesList as voice}
									<option value={voice} />
								{/each}
							</datalist>
						</div>
					</div>
				</div>
			{/if}
=======
>>>>>>> e274a0dc
		{/if}
	</div>

	<div class="flex justify-end text-sm font-medium">
		<button
			class=" px-4 py-2 bg-emerald-700 hover:bg-emerald-800 text-gray-100 transition rounded-lg"
			type="submit"
		>
			{$i18n.t('Save')}
		</button>
	</div>
</form><|MERGE_RESOLUTION|>--- conflicted
+++ resolved
@@ -1,10 +1,5 @@
 <script lang="ts">
-<<<<<<< HEAD
-	import { _alltalk, getAudioConfig, updateAudioConfig } from '$lib/apis/audio';
-	import { user, settings } from '$lib/stores';
-=======
 	import { user, settings, config } from '$lib/stores';
->>>>>>> e274a0dc
 	import { createEventDispatcher, onMount, getContext } from 'svelte';
 	import Tooltip from '$lib/components/common/Tooltip.svelte';
 	import { toast } from 'svelte-sonner';
@@ -22,25 +17,25 @@
 	let responseAutoPlayback = false;
 	let nonLocalVoices = false;
 
-<<<<<<< HEAD
-	let TTSEngines = ['', 'openai', 'alltalk'];
-	let TTSEngine = '';
-=======
 	let STTEngine = '';
->>>>>>> e274a0dc
 
 	let voices = [];
 	let voice = '';
 
-<<<<<<< HEAD
-	const TTSEngineConfig = {
-		webapi: {
-			label: 'Default (Web API)',
-			voices: [],
-			url: '',
-			getVoices: async () => {
-				const getVoicesLoop = setInterval(async () => {
-					voices = await speechSynthesis.getVoices();
+	const getOpenAIVoices = () => {
+		voices = [
+			{ name: 'alloy' },
+			{ name: 'echo' },
+			{ name: 'fable' },
+			{ name: 'onyx' },
+			{ name: 'nova' },
+			{ name: 'shimmer' }
+		];
+	};
+
+	const getWebAPIVoices = () => {
+		const getVoicesLoop = setInterval(async () => {
+			voices = await speechSynthesis.getVoices();
 
 					// do your loop
 					if (voices.length > 0) {
@@ -67,26 +62,6 @@
 			},
 			getModels: async () => {
 				models = TTSEngineConfig.openai.models;
-=======
-	const getOpenAIVoices = () => {
-		voices = [
-			{ name: 'alloy' },
-			{ name: 'echo' },
-			{ name: 'fable' },
-			{ name: 'onyx' },
-			{ name: 'nova' },
-			{ name: 'shimmer' }
-		];
-	};
-
-	const getWebAPIVoices = () => {
-		const getVoicesLoop = setInterval(async () => {
-			voices = await speechSynthesis.getVoices();
-
-			// do your loop
-			if (voices.length > 0) {
-				clearInterval(getVoicesLoop);
->>>>>>> e274a0dc
 			}
 		},
 		alltalk: {
@@ -104,59 +79,6 @@
 		saveSettings({ speechAutoSend: speechAutoSend });
 	};
 
-<<<<<<< HEAD
-	const assignConfig = (config: any, provider: string) => {
-		if (provider === 'openai') {
-			OpenAIUrl = config.OPENAI_API_BASE_URL;
-			OpenAIKey = config.OPENAI_API_KEY;
-			model = config.OPENAI_API_MODEL;
-			speaker = config.OPENAI_API_VOICE;
-		}else if(provider === 'alltalk'){
-			console.log("alltalk config: ", config);
-			_alltalk.baseUrl = config.ALLTALK_API_BASE_URL;
-			_alltalk.currentVoice = config.ALLTALK_API_VOICE;
-			_alltalk.currentModel = config.ALLTALK_API_MODEL;
-			_alltalk.useDeepSpeed = config.ALLTALK_API_DEEPSPEED;
-			_alltalk.useLowVRAM = config.ALLTALK_API_LOW_VRAM;
-			_alltalk.useStreamingMode = config.ALLTALK_API_USE_STREAMING;
-			_alltalk.useNarrator = config.ALLTALK_API_USE_NARRATOR;
-			_alltalk.narratorVoice = config.ALLTALK_API_NARRATOR_VOICE;
-			_alltalk.setup();
-		}
-	};
-
-	const updateConfigHandler = async () => {
-		if (TTSEngine === 'openai') {
-			const res = await updateAudioConfig(TTSEngine, localStorage.token, {
-				url: OpenAIUrl,
-				key: OpenAIKey,
-				model: model,
-				speaker: OpenAISpeaker
-			});
-
-			if (res) {
-				assignConfig(res, 'openai');
-			}
-		}else if(TTSEngine === 'alltalk'){
-			const res = await updateAudioConfig(TTSEngine, localStorage.token,
-				new AllTalkConfigForm(
-					_alltalk.baseUrl,
-					_alltalk.currentModel,
-					_alltalk.currentVoice,
-					_alltalk.useDeepSpeed,
-					_alltalk.useLowVRAM,
-					_alltalk.useStreamingMode,
-					_alltalk.useNarrator,
-					_alltalk.narratorVoice
-				)
-			);
-			assignConfig(res, 'alltalk');
-			console.log("updating alltalk config: ", res);
-		}
-	};
-
-=======
->>>>>>> e274a0dc
 	onMount(async () => {
 		conversationMode = $settings.conversationMode ?? false;
 		speechAutoSend = $settings.speechAutoSend ?? false;
@@ -166,33 +88,11 @@
 		voice = $settings?.audio?.tts?.voice ?? $config.audio.tts.voice ?? '';
 		nonLocalVoices = $settings.audio?.tts?.nonLocalVoices ?? false;
 
-<<<<<<< HEAD
-		if (TTSEngine === 'openai') {
-			TTSEngineConfig[TTSEngine].getVoices();
-			TTSEngineConfig[TTSEngine].getModels();
-		} else if(TTSEngine === 'alltalk'){
-			await _alltalk.setup();
-			model = _alltalk.currentModel;
-			console.log("alltalk model: ", model);
-=======
 		if ($config.audio.tts.engine === 'openai') {
 			getOpenAIVoices();
->>>>>>> e274a0dc
 		} else {
 			TTSEngineConfig.webapi.getVoices();
 		}
-<<<<<<< HEAD
-
-		if ($user.role === 'admin') {
-			const res = await getAudioConfig(localStorage.token);
-
-			if (res) {
-				assignConfig(res.openai, 'openai');
-				assignConfig(res.alltalk, 'alltalk');
-			}
-		}
-=======
->>>>>>> e274a0dc
 	});
 </script>
 
@@ -258,97 +158,6 @@
 			<div class=" mb-1 text-sm font-medium">{$i18n.t('TTS Settings')}</div>
 
 			<div class=" py-0.5 flex w-full justify-between">
-<<<<<<< HEAD
-				<div class=" self-center text-xs font-medium">{$i18n.t('Text-to-Speech Engine')}</div>
-				<div class="flex items-center relative">
-					<select
-						class=" dark:bg-gray-900 w-fit pr-8 rounded px-2 p-1 text-xs bg-transparent outline-none text-right"
-						bind:value={TTSEngine}
-						placeholder="Select a mode"
-						on:change={async (e) => {
-							if (e.target.value === 'openai') {
-								TTSEngineConfig.openai.getVoices();
-								OpenAISpeaker = 'alloy';
-								model = 'tts-1';
-							} else if(TTSEngine === 'alltalk'){
-								await _alltalk.getVoices();
-								speaker = _alltalk.currentVoice;
-								await _alltalk.getModels();
-								console.log("alltalk model 2: ", model);
-							} else {
-								TTSEngineConfig.webapi.getVoices();
-								speaker = '';
-							}
-						}}
-					>
-						{#each Object.keys(TTSEngineConfig) as engineName}
-							<option value="{engineName}">{$i18n.t(TTSEngineConfig[engineName].label)}</option>
-						{/each}
-					</select>
-				</div>
-			</div>
-
-			{#if $user.role === 'admin'}
-				{#if TTSEngine === 'openai'}
-					<div class="mt-1 flex gap-2 mb-1">
-						<input
-							class="w-full rounded-lg py-2 px-4 text-sm dark:text-gray-300 dark:bg-gray-850 outline-none"
-							placeholder={$i18n.t('API Base URL')}
-							bind:value={OpenAIUrl}
-							required
-						/>
-
-						<input
-							class="w-full rounded-lg py-2 px-4 text-sm dark:text-gray-300 dark:bg-gray-850 outline-none"
-							placeholder={$i18n.t('API Key')}
-							bind:value={OpenAIKey}
-							required
-						/>
-					</div>
-				{:else if TTSEngine === 'alltalk'}
-					<div class="flex w-full gap-2">
-						<div class="w-full gap-2">
-							<input
-								class="w-full rounded-lg py-2 px-4 text-sm dark:text-gray-300 dark:bg-gray-850 outline-none"
-								placeholder={$i18n.t('API Base URL')}
-								bind:value={_alltalk.baseUrl}
-								required
-							/>
-						</div>
-						<Tooltip content="Verify connection" className="self-start mt-0.5">
-							<button
-								class="self-center p-2 bg-gray-200 hover:bg-gray-300 dark:bg-gray-900 dark:hover:bg-gray-850 rounded-lg transition"
-								on:click={async () => {
-									const isReady = await _alltalk.isReadyCheck();
-									if (isReady) {
-										toast.success($i18n.t('Server connection verified'));
-									} else {
-										toast.error($i18n.t('Server connection failed'));
-									}
-								}}
-								type="button"
-							>
-								<svg
-									xmlns="http://www.w3.org/2000/svg"
-									viewBox="0 0 20 20"
-									fill="currentColor"
-									class="w-4 h-4"
-								>
-									<path
-										fill-rule="evenodd"
-										d="M15.312 11.424a5.5 5.5 0 01-9.201 2.466l-.312-.311h2.433a.75.75 0 000-1.5H3.989a.75.75 0 00-.75.75v4.242a.75.75 0 001.5 0v-2.43l.31.31a7 7 0 0011.712-3.138.75.75 0 00-1.449-.39zm1.23-3.723a.75.75 0 00.219-.53V2.929a.75.75 0 00-1.5 0V5.36l-.31-.31A7 7 0 003.239 8.188a.75.75 0 101.448.389A5.5 5.5 0 0113.89 6.11l.311.31h-2.432a.75.75 0 000 1.5h4.243a.75.75 0 00.53-.219z"
-										clip-rule="evenodd"
-									/>
-								</svg>
-							</button>
-						</Tooltip>
-					</div>
-				{/if}
-			{/if}
-
-			<div class=" py-0.5 flex w-full justify-between">
-=======
->>>>>>> e274a0dc
 				<div class=" self-center text-xs font-medium">{$i18n.t('Auto-playback response')}</div>
 
 				<button
@@ -419,192 +228,6 @@
 					</div>
 				</div>
 			</div>
-<<<<<<< HEAD
-			<div>
-				<div class=" mb-2.5 text-sm font-medium">{$i18n.t('Set Model')}</div>
-				<div class="flex w-full">
-					<div class="flex-1">
-						<input
-							list="model-list"
-							class="w-full rounded-lg py-2 px-4 text-sm dark:text-gray-300 dark:bg-gray-850 outline-none"
-							bind:value={model}
-							placeholder="Select a model"
-						/>
-
-						<datalist id="model-list">
-							{#each models as model}
-								<option value={model.name} />
-							{/each}
-						</datalist>
-					</div>
-				</div>
-			</div>
-		{:else if TTSEngine === 'alltalk'}
-			<div>
-				<div class=" mb-2.5 text-sm font-medium">{$i18n.t('Set Voice')}</div>
-				<div class="flex w-full gap-2">
-					<div class="w-full gap-2">
-						<input
-							list="voice-list"
-							class="w-full rounded-lg py-2 px-4 text-sm dark:text-gray-300 dark:bg-gray-850 outline-none"
-							bind:value={_alltalk.currentVoice}
-							placeholder="Select a voice"
-						/>
-
-						<datalist id="voice-list">
-							{#each _alltalk?.voicesList as voice}
-								<option value={voice} />
-							{/each}
-						</datalist>
-					</div>
-					<Tooltip content="Preview voice" className="self-start mt-0.5">
-						<button
-							class="self-center p-2 bg-gray-200 hover:bg-gray-300 dark:bg-gray-900 dark:hover:bg-gray-850 rounded-lg transition"
-							on:click={() => {
-								_alltalk.getPreviewVoice(_alltalk.currentVoice);
-							}}
-						>
-							<svg
-								xmlns="http://www.w3.org/2000/svg"
-								fill="none"
-								viewBox="0 0 24 24"
-								stroke-width="2.3"
-								stroke="currentColor"
-								class="w-4 h-4"
-							>
-								<path
-									stroke-linecap="round"
-									stroke-linejoin="round"
-									d="M21 12a9 9 0 1 1-18 0 9 9 0 0 1 18 0Z"
-								/>
-								<path
-									stroke-linecap="round"
-									stroke-linejoin="round"
-									d="M15.91 11.672a.375.375 0 0 1 0 .656l-5.603 3.113a.375.375 0 0 1-.557-.328V8.887c0-.286.307-.466.557-.327l5.603 3.112Z"
-								/>
-							</svg>
-						</button>
-					</Tooltip>
-				</div>
-			</div>
-			<div>
-				<div class=" mb-2.5 text-sm font-medium">{$i18n.t('Set Model')}</div>
-				<div class="flex w-full">
-					<div class="flex-1">
-						<input
-							list="model-list"
-							class="w-full rounded-lg py-2 px-4 text-sm dark:text-gray-300 dark:bg-gray-850 outline-none"
-							bind:value={_alltalk.currentModel}
-							placeholder="Select a model"
-						/>
-
-						<datalist id="model-list">
-							{#each _alltalk?.modelList as model}
-								<option value={model} />
-							{/each}
-						</datalist>
-					</div>
-				</div>
-			</div>
-			<div class=" py-0.5 flex w-full justify-between">
-				<div class=" self-center text-xs font-medium">
-					{$i18n.t('Deepspeed status')}
-				</div>
-
-				<button
-					class="p-1 px-3 text-xs flex rounded transition"
-					on:click={() => {
-						_alltalk.useDeepSpeed = !_alltalk.useDeepSpeed;
-					}}
-					type="button"
-				>
-					{#if _alltalk.useDeepSpeed === true}
-						<span class="ml-2 self-center">{$i18n.t('On')}</span>
-					{:else}
-						<span class="ml-2 self-center">{$i18n.t('Off')}</span>
-					{/if}
-				</button>
-			</div>
-			<div class=" py-0.5 flex w-full justify-between">
-				<div class=" self-center text-xs font-medium">
-					{$i18n.t('Use low vram mode')}
-				</div>
-
-				<button
-					class="p-1 px-3 text-xs flex rounded transition"
-					on:click={() => {
-						_alltalk.useLowVRAM = !_alltalk.useLowVRAM;
-					}}
-					type="button"
-				>
-					{#if _alltalk.useLowVRAM === true}
-						<span class="ml-2 self-center">{$i18n.t('On')}</span>
-					{:else}
-						<span class="ml-2 self-center">{$i18n.t('Off')}</span>
-					{/if}
-				</button>
-			</div>
-			<div class=" py-0.5 flex w-full justify-between">
-				<div class=" self-center text-xs font-medium">
-					{$i18n.t('Use streaming mode')}
-				</div>
-
-				<button
-					class="p-1 px-3 text-xs flex rounded transition"
-					on:click={() => {
-						_alltalk.useStreamingMode = !_alltalk.useStreamingMode;
-					}}
-					type="button"
-				>
-					{#if _alltalk.useStreamingMode === true}
-						<span class="ml-2 self-center">{$i18n.t('On')}</span>
-					{:else}
-						<span class="ml-2 self-center">{$i18n.t('Off')}</span>
-					{/if}
-				</button>
-			</div>
-			<div class=" py-0.5 flex w-full justify-between">
-				<div class=" self-center text-xs font-medium">
-					{$i18n.t('Enable Narrator')}
-				</div>
-
-				<button
-					class="p-1 px-3 text-xs flex rounded transition"
-					on:click={() => {
-						_alltalk.useNarrator = !_alltalk.useNarrator;
-					}}
-					type="button"
-				>
-					{#if _alltalk.useNarrator === true}
-						<span class="ml-2 self-center">{$i18n.t('On')}</span>
-					{:else}
-						<span class="ml-2 self-center">{$i18n.t('Off')}</span>
-					{/if}
-				</button>
-			</div>
-			{#if _alltalk.useNarrator === true}
-				<div>
-					<div class=" mb-2.5 text-sm font-medium">{$i18n.t('Set Narrator Voice')}</div>
-					<div class="flex w-full gap-2">
-						<div class="w-full gap-2">
-							<input
-								list="voice-list"
-								class="w-full rounded-lg py-2 px-4 text-sm dark:text-gray-300 dark:bg-gray-850 outline-none"
-								bind:value={_alltalk.narratorVoice}
-								placeholder="Select a voice"
-							/>
-
-							<datalist id="voice-list">
-								{#each _alltalk?.voicesList as voice}
-									<option value={voice} />
-								{/each}
-							</datalist>
-						</div>
-					</div>
-				</div>
-			{/if}
-=======
->>>>>>> e274a0dc
 		{/if}
 	</div>
 
