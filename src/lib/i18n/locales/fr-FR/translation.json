{
	"'s', 'm', 'h', 'd', 'w' or '-1' for no expiration.": "'s', 'm', 'h', 'd', 'w' ou '-1' pour aucune expiration.",
	"(Beta)": "(Bêta)",
	"(e.g. `sh webui.sh --api`)": "(par ex. `sh webui.sh --api`)",
	"(latest)": "(plus récent)",
	"{{ models }}": "{{ models }}",
	"{{ owner }}: You cannot delete a base model": "{{ owner }}: Vous ne pouvez pas supprimer un modèle de base",
	"{{modelName}} is thinking...": "{{modelName}} réfléchit...",
	"{{user}}'s Chats": "Chats de {{user}}",
	"{{webUIName}} Backend Required": "Backend {{webUIName}} requis",
	"A task model is used when performing tasks such as generating titles for chats and web search queries": "Un modèle de tâche est utilisé lors de l’exécution de tâches telles que la génération de titres pour les chats et les requêtes de recherche sur le Web",
	"a user": "un utilisateur",
	"About": "À Propos",
	"Account": "Compte",
	"Account Activation Pending": "",
	"Accurate information": "Information précise",
	"Active Users": "",
	"Add": "Ajouter",
	"Add a model id": "Ajouter un identifiant modèle",
	"Add a short description about what this model does": "Ajouter une courte description de ce que fait ce modèle",
	"Add a short title for this prompt": "Ajouter un court titre pour ce prompt",
	"Add a tag": "Ajouter un tag",
	"Add custom prompt": "Ajouter un prompt personnalisé",
	"Add Docs": "Ajouter des Documents",
	"Add Files": "Ajouter des Fichiers",
	"Add Memory": "Ajouter de la Mémoire",
	"Add message": "Ajouter un message",
	"Add Model": "Ajouter un Modèle",
	"Add Tags": "Ajouter des Tags",
	"Add User": "Ajouter un Utilisateur",
	"Adjusting these settings will apply changes universally to all users.": "L'ajustement de ces paramètres appliquera les changements à tous les utilisateurs.",
	"admin": "admin",
	"Admin": "",
	"Admin Panel": "Panneau d'Administration",
	"Admin Settings": "Paramètres d'Administration",
	"Advanced Parameters": "Paramètres Avancés",
	"Advanced Params": "Params Avancés",
	"all": "tous",
	"All Documents": "Tous les Documents",
	"All Users": "Tous les Utilisateurs",
	"Allow": "Autoriser",
	"Allow Chat Deletion": "Autoriser la suppression du chat",
	"Allow non-local voices": "",
	"alphanumeric characters and hyphens": "caractères alphanumériques et tirets",
	"Already have an account?": "Vous avez déjà un compte ?",
	"an assistant": "un assistant",
	"and": "et",
	"and create a new shared link.": "et créer un nouveau lien partagé.",
	"API Base URL": "URL de base de l'API",
	"API Key": "Clé API",
	"API Key created.": "Clé d'API créée.",
	"API keys": "Clés API",
	"April": "Avril",
	"Archive": "Archiver",
	"Archive All Chats": "Archiver toutes les discussions",
	"Archived Chats": "Chats Archivés",
	"are allowed - Activate this command by typing": "sont autorisés - Activez cette commande en tapant",
	"Are you sure?": "Êtes-vous sûr ?",
	"Attach file": "Joindre un fichier",
	"Attention to detail": "Attention aux détails",
	"Audio": "Audio",
	"August": "Août",
	"Auto-playback response": "Réponse en lecture automatique",
	"AUTOMATIC1111 Base URL": "URL de base AUTOMATIC1111",
	"AUTOMATIC1111 Base URL is required.": "L'URL de base AUTOMATIC1111 est requise.",
	"available!": "disponible !",
	"Back": "Retour",
	"Bad Response": "Mauvaise Réponse",
	"Banners": "Bannières",
	"Base Model (From)": "Modèle de Base (De)",
	"before": "avant",
	"Being lazy": "Est paresseux",
	"Brave Search API Key": "Clé API Brave Search",
	"Bypass SSL verification for Websites": "Contourner la vérification SSL pour les sites Web.",
	"Call": "",
	"Call feature is not supported when using Web STT engine": "",
	"Cancel": "Annuler",
	"Capabilities": "Capacités",
	"Change Password": "Changer le mot de passe",
	"Chat": "Chat",
	"Chat Bubble UI": "UI Bulles de Chat",
	"Chat direction": "Direction du chat",
	"Chat History": "Historique du chat",
	"Chat History is off for this browser.": "L'historique du chat est désactivé pour ce navigateur.",
	"Chats": "Chats",
	"Check Again": "Vérifier à nouveau",
	"Check for updates": "Vérifier les mises à jour",
	"Checking for updates...": "Vérification des mises à jour...",
	"Choose a model before saving...": "Choisissez un modèle avant d'enregistrer...",
	"Chunk Overlap": "Chevauchement de bloc",
	"Chunk Params": "Paramètres de bloc",
	"Chunk Size": "Taille de bloc",
	"Citation": "Citation",
	"Clear memory": "",
	"Click here for help.": "Cliquez ici pour de l'aide.",
	"Click here to": "Cliquez ici pour",
	"Click here to select": "Cliquez ici pour sélectionner",
	"Click here to select a csv file.": "Cliquez ici pour sélectionner un fichier csv.",
	"Click here to select a py file.": "",
	"Click here to select documents.": "Cliquez ici pour sélectionner des documents.",
	"click here.": "cliquez ici.",
	"Click on the user role button to change a user's role.": "Cliquez sur le bouton de rôle d'utilisateur pour changer le rôle d'un utilisateur.",
	"Clone": "Clone",
	"Close": "Fermer",
	"Collection": "Collection",
	"ComfyUI": "ComfyUI",
	"ComfyUI Base URL": "URL de base ComfyUI",
	"ComfyUI Base URL is required.": "L'URL de base ComfyUI est requise.",
	"Command": "Commande",
	"Concurrent Requests": "Demandes simultanées",
	"Confirm Password": "Confirmer le mot de passe",
	"Connections": "Connexions",
	"Contact Admin for WebUI Access": "",
	"Content": "Contenu",
	"Context Length": "Longueur du contexte",
	"Continue Response": "Continuer la Réponse",
	"Copied shared chat URL to clipboard!": "URL du chat copié dans le presse-papiers !",
	"Copy": "Copier",
	"Copy last code block": "Copier le dernier bloc de code",
	"Copy last response": "Copier la dernière réponse",
	"Copy Link": "Copier le Lien",
	"Copying to clipboard was successful!": "La copie dans le presse-papiers a réussi !",
	"Create a concise, 3-5 word phrase as a header for the following query, strictly adhering to the 3-5 word limit and avoiding the use of the word 'title':": "Créez une phrase concise de 3-5 mots comme en-tête pour la requête suivante, en respectant strictement la limite de 3-5 mots et en évitant l'utilisation du mot 'titre' :",
	"Create a model": "Créer un modèle",
	"Create Account": "Créer un compte",
	"Create new key": "Créer une nouvelle clé",
	"Create new secret key": "Créer une nouvelle clé secrète",
	"Created at": "Créé le",
	"Created At": "Crée Le",
	"Current Model": "Modèle actuel",
	"Current Password": "Mot de passe actuel",
	"Custom": "Personnalisé",
	"Customize models for a specific purpose": "Personnaliser les modèles pour un objectif spécifique",
	"Dark": "Sombre",
	"Dashboard": "",
	"Database": "Base de données",
	"December": "Décembre",
	"Deepspeed status": "Mode Deepspeed",
	"Default": "Par défaut",
	"Default (Automatic1111)": "Par défaut (Automatic1111)",
	"Default (SentenceTransformers)": "Par défaut (SentenceTransformers)",
	"Default Model": "Modèle par défaut",
	"Default model updated": "Modèle par défaut mis à jour",
	"Default Prompt Suggestions": "Suggestions de prompt par défaut",
	"Default User Role": "Rôle d'utilisateur par défaut",
	"delete": "supprimer",
	"Delete": "Supprimer",
	"Delete a model": "Supprimer un modèle",
	"Delete All Chats": "Supprimer toutes les discussions",
	"Delete chat": "Supprimer le chat",
	"Delete Chat": "Supprimer le Chat",
	"delete this link": "supprimer ce lien",
	"Delete User": "Supprimer l'Utilisateur",
	"Deleted {{deleteModelTag}}": "{{deleteModelTag}} supprimé",
	"Deleted {{name}}": "{{name}} supprimé",
	"Description": "Description",
	"Didn't fully follow instructions": "N'a pas suivi entièrement les instructions",
	"Discover a model": "Découvrir un modèle",
	"Discover a prompt": "Découvrir un prompt",
	"Discover, download, and explore custom prompts": "Découvrir, télécharger et explorer des prompts personnalisés",
	"Discover, download, and explore model presets": "Découvrir, télécharger et explorer des préconfigurations de modèles",
	"Dismissible": "",
	"Display the username instead of You in the Chat": "Afficher le nom d'utilisateur au lieu de 'Vous' dans le Chat",
	"Document": "Document",
	"Document Settings": "Paramètres du document",
	"Documentation": "",
	"Documents": "Documents",
	"does not make any external connections, and your data stays securely on your locally hosted server.": "ne fait aucune connexion externe, et vos données restent en sécurité sur votre serveur hébergé localement.",
	"Don't Allow": "Ne pas autoriser",
	"Don't have an account?": "Vous n'avez pas de compte ?",
	"Don't like the style": "N'aime pas le style",
	"Download": "Télécharger",
	"Download canceled": "Téléchargement annulé",
	"Download Database": "Télécharger la base de données",
	"Drop any files here to add to the conversation": "Déposez des fichiers ici pour les ajouter à la conversation",
	"e.g. '30s','10m'. Valid time units are 's', 'm', 'h'.": "par ex. '30s', '10m'. Les unités de temps valides sont 's', 'm', 'h'.",
	"Edit": "Éditer",
	"Edit Doc": "Éditer le document",
	"Edit User": "Éditer l'utilisateur",
	"Email": "Email",
	"Embedding Batch Size": "",
	"Embedding Model": "Modèle pour l'Embedding",
	"Embedding Model Engine": "Moteur du Modèle d'Embedding",
	"Embedding model set to \"{{embedding_model}}\"": "Modèle d'embedding défini sur \"{{embedding_model}}\"",
	"Enable Chat History": "Activer l'historique du chat",
	"Enable Community Sharing": "Activer le partage de communauté",
	"Enable Narrator": "Activer le narrateur",
	"Enable New Sign Ups": "Activer les nouvelles inscriptions",
	"Enable Web Search": "Activer la recherche sur le Web",
	"Ensure your CSV file includes 4 columns in this order: Name, Email, Password, Role.": "Vérifiez que le fichier CSV contienne 4 colonnes dans cet ordre : Name (Nom), Email, Password (Mot de passe), Role (Rôle).",
	"Enter {{role}} message here": "Entrez le message {{role}} ici",
	"Enter a detail about yourself for your LLMs to recall": "Saisissez une donnée vous concernant pour que vos LLMs s'en souviennent",
	"Enter Brave Search API Key": "Entrez la clé API Brave Search",
	"Enter Chunk Overlap": "Entrez le chevauchement de bloc",
	"Enter Chunk Size": "Entrez la taille du bloc",
	"Enter Github Raw URL": "Entrez l’URL brute Github",
	"Enter Google PSE API Key": "Entrez la clé API Google PSE",
	"Enter Google PSE Engine Id": "Entrez l’ID du moteur Google PSE",
	"Enter Image Size (e.g. 512x512)": "Entrez la taille de l'image (p. ex. 512x512)",
	"Enter language codes": "Entrez les codes du language",
	"Enter model tag (e.g. {{modelTag}})": "Entrez le tag du modèle (p. ex. {{modelTag}})",
	"Enter Number of Steps (e.g. 50)": "Entrez le nombre d'étapes (p. ex. 50)",
	"Enter Score": "Entrez le Score",
	"Enter Searxng Query URL": "Entrez l’URL de la requête Searxng",
	"Enter Serper API Key": "Entrez la clé API Serper",
	"Enter Serpstack API Key": "Entrez la clé API Serpstack",
	"Enter stop sequence": "Entrez la séquence de fin",
	"Enter Top K": "Entrez Top K",
	"Enter URL (e.g. http://127.0.0.1:7860/)": "Entrez l'URL (p. ex. http://127.0.0.1:7860/)",
	"Enter URL (e.g. http://localhost:11434)": "Entrez l'URL (p. ex. http://localhost:11434)",
	"Enter Your Email": "Entrez Votre Email",
	"Enter Your Full Name": "Entrez Votre Nom Complet",
	"Enter Your Password": "Entrez Votre Mot De Passe",
	"Enter Your Role": "Entrez Votre Rôle",
	"Error": "Erreur",
	"Experimental": "Expérimental",
	"Export": "Exportation",
	"Export All Chats (All Users)": "Exporter Tous les Chats (Tous les Utilisateurs)",
	"Export chat (.json)": "",
	"Export Chats": "Exporter les Chats",
	"Export Documents Mapping": "Exporter la Correspondance des Documents",
	"Export Models": "Exporter les Modèles",
	"Export Prompts": "Exporter les Prompts",
	"External Models": "",
	"Failed to create API Key.": "Échec de la création de la clé d'API.",
	"Failed to read clipboard contents": "Échec de la lecture du contenu du presse-papiers",
	"Failed to update settings": "",
	"February": "Février",
	"Feel free to add specific details": "N'hésitez pas à ajouter des détails spécifiques",
	"File Mode": "Mode Fichier",
	"File not found.": "Fichier non trouvé.",
	"Fingerprint spoofing detected: Unable to use initials as avatar. Defaulting to default profile image.": "Usurpation d'empreinte digitale détectée : Impossible d'utiliser les initiales comme avatar. L'image de profil par défaut sera utilisée.",
	"Fluidly stream large external response chunks": "Diffusez de manière fluide de gros morceaux de réponses externes",
	"Focus chat input": "Concentrer sur l'entrée du chat",
	"Followed instructions perfectly": "A suivi les instructions parfaitement",
	"Format your variables using square brackets like this:": "Formatez vos variables en utilisant des crochets comme ceci :",
	"Frequency Penalty": "Pénalité de fréquence",
	"General": "Général",
	"General Settings": "Paramètres Généraux",
	"Generate Image": "",
	"Generating search query": "Génération d’une requête de recherche",
	"Generation Info": "Informations de la Génération",
	"Good Response": "Bonne Réponse",
	"Google PSE API Key": "Clé API Google PSE",
	"Google PSE Engine Id": "ID du moteur Google PSE",
	"h:mm a": "h:mm a",
	"has no conversations.": "n'a pas de conversations.",
	"Hello, {{name}}": "Bonjour, {{name}}",
	"Help": "Aide",
	"Hide": "Cacher",
	"How can I help you today?": "Comment puis-je vous aider aujourd'hui ?",
	"Hybrid Search": "Recherche Hybride",
	"Image Generation (Experimental)": "Génération d'Image (Expérimental)",
	"Image Generation Engine": "Moteur de Génération d'Image",
	"Image Settings": "Paramètres d'Image",
	"Images": "Images",
	"Import Chats": "Importer les Chats",
	"Import Documents Mapping": "Importer la Correspondance des Documents",
	"Import Models": "Importer des Modèles",
	"Import Prompts": "Importer des Prompts",
	"Include `--api` flag when running stable-diffusion-webui": "Inclure le drapeau `--api` lors de l'exécution de stable-diffusion-webui",
	"Info": "Info",
	"Input commands": "Entrez les commandes d'entrée",
	"Install from Github URL": "Installer à partir de l’URL Github",
	"Instant Auto-Send After Voice Transcription": "",
	"Interface": "Interface",
	"Invalid Tag": "Tag Invalide",
	"January": "Janvier",
	"join our Discord for help.": "rejoignez notre Discord pour obtenir de l'aide.",
	"JSON": "JSON",
	"JSON Preview": "Aperçu JSON",
	"July": "Juillet",
	"June": "Juin",
	"JWT Expiration": "Expiration JWT",
	"JWT Token": "Jeton JWT",
	"Keep Alive": "Rester en vie",
	"Keyboard shortcuts": "Raccourcis clavier",
	"Language": "Langue",
	"Last Active": "Dernier Activité",
	"Light": "Clair",
	"LLMs can make mistakes. Verify important information.": "Les LLMs peuvent faire des erreurs. Vérifiez les informations importantes.",
	"Local Models": "",
	"LTR": "LTR",
	"Made by OpenWebUI Community": "Réalisé par la communauté OpenWebUI",
	"Make sure to enclose them with": "Assurez-vous de les entourer avec",
	"Manage": "",
	"Manage Models": "Gérer les modèles",
	"Manage Ollama Models": "Gérer les modèles Ollama",
	"Manage Pipelines": "Gérer les pipelines",
	"March": "Mars",
	"Max Tokens (num_predict)": "Tokens maximaux (num_predict)",
	"Maximum of 3 models can be downloaded simultaneously. Please try again later.": "Un maximum de 3 modèles peut être téléchargé simultanément. Veuillez réessayer plus tard.",
	"May": "Mai",
	"Memories accessible by LLMs will be shown here.": "Les Mémoires des LLMs apparaîtront ici.",
	"Memory": "Mémoire",
	"Messages you send after creating your link won't be shared. Users with the URL will be able to view the shared chat.": "Les messages que vous envoyéz après la création du lien ne seront pas partagés. Les utilisateurs disposant de l'URL pourront voir le chat partagé.",
	"Minimum Score": "Score Minimum",
	"Mirostat": "Mirostat",
	"Mirostat Eta": "Mirostat Eta",
	"Mirostat Tau": "Mirostat Tau",
	"MMMM DD, YYYY": "MMMM DD, YYYY",
	"MMMM DD, YYYY HH:mm": "MMMM DD, YYYY HH:mm",
	"Model '{{modelName}}' has been successfully downloaded.": "Le modèle '{{modelName}}' a été téléchargé avec succès.",
	"Model '{{modelTag}}' is already in queue for downloading.": "Le modèle '{{modelTag}}' est déjà dans la file d'attente pour le téléchargement.",
	"Model {{modelId}} not found": "Modèle {{modelId}} non trouvé",
	"Model {{modelName}} is not vision capable": "Modèle {{modelName}} n'est pas capable de voir",
	"Model {{name}} is now {{status}}": "Le modèle {{name}} est maintenant {{status}}",
	"Model filesystem path detected. Model shortname is required for update, cannot continue.": "Chemin du système de fichier du modèle détecté. Le nom court du modèle est requis pour la mise à jour, ne peut pas continuer.",
	"Model ID": "ID du Modèle",
	"Model not selected": "Modèle non sélectionné",
	"Model Params": "Paramètres du Modèle",
	"Model Whitelisting": "Liste Blanche de Modèle",
	"Model(s) Whitelisted": "Modèle(s) sur Liste Blanche",
	"Modelfile Content": "Contenu du Fichier de Modèle",
	"Models": "Modèles",
	"More": "Plus",
	"Name": "Nom",
	"Name Tag": "Tag de Nom",
	"Name your model": "Nommez votre modèle",
	"New Chat": "Nouveau chat",
	"New Password": "Nouveau mot de passe",
	"No results found": "Aucun résultat",
	"No search query generated": "Aucune requête de recherche générée",
	"No source available": "Aucune source disponible",
	"None": "Aucun",
	"Not factually correct": "Faits incorrects",
	"Note: If you set a minimum score, the search will only return documents with a score greater than or equal to the minimum score.": "Note : Si vous définissez un score minimum, la recherche ne renverra que les documents ayant un score supérieur ou égal au score minimum.",
	"Notifications": "Notifications de bureau",
	"November": "Novembre",
	"num_thread (Ollama)": "num_thread (Ollama)",
	"October": "Octobre",
	"Off": "Désactivé",
	"Okay, Let's Go!": "D'accord, allons-y !",
	"OLED Dark": "Sombre OLED",
	"Ollama": "Ollama",
	"Ollama API": "API Ollama",
	"Ollama API disabled": "API Ollama désactivée",
	"Ollama API is disabled": "",
	"Ollama Version": "Version Ollama",
	"On": "Activé",
	"Only": "Seulement",
	"Only alphanumeric characters and hyphens are allowed in the command string.": "Seuls les caractères alphanumériques et les tirets sont autorisés dans la chaîne de commande.",
	"Oops! Hold tight! Your files are still in the processing oven. We're cooking them up to perfection. Please be patient and we'll let you know once they're ready.": "Oups ! Tenez bon ! Vos fichiers sont encore dans le four. Nous les cuisinons à la perfection. Soyez patient et nous vous informerons dès qu'ils seront prêts.",
	"Oops! Looks like the URL is invalid. Please double-check and try again.": "Oups ! On dirait que l'URL est invalide. Vérifiez et réessayez.",
	"Oops! You're using an unsupported method (frontend only). Please serve the WebUI from the backend.": "Oups ! Vous utilisez une méthode non-supportée (frontend uniquement). Veuillez également servir WebUI depuis le backend.",
	"Open": "Ouvrir",
	"Open AI": "Open AI",
	"Open AI (Dall-E)": "Open AI (Dall-E)",
	"Open new chat": "Ouvrir un nouveau chat",
	"OpenAI": "OpenAI",
	"OpenAI API": "API OpenAI",
	"OpenAI API Config": "Config API OpenAI",
	"OpenAI API Key is required.": "La clé d'API OpenAI est requise.",
	"OpenAI URL/Key required.": "URL/Clé OpenAI requise.",
	"or": "ou",
	"Other": "Autre",
	"Password": "Mot de passe",
	"PDF document (.pdf)": "Document PDF (.pdf)",
	"PDF Extract Images (OCR)": "Extraction d'images PDF (OCR)",
	"pending": "en attente",
	"Permission denied when accessing media devices": "",
	"Permission denied when accessing microphone": "",
	"Permission denied when accessing microphone: {{error}}": "Permission refusée lors de l'accès au microphone : {{error}}",
	"Personalization": "Personnalisation",
	"Pipelines": "Pipelines",
	"Pipelines Valves": "Vannes de pipelines",
	"Plain text (.txt)": "Texte Brute (.txt)",
	"Playground": "Aire de jeu",
	"Positive attitude": "Attitude Positive",
	"Previous 30 days": "30 jours précédents",
	"Previous 7 days": "7 jours précédents",
	"Profile Image": "Image du Profil",
	"Prompt": "Prompt",
	"Prompt (e.g. Tell me a fun fact about the Roman Empire)": "Prompt (p. ex. Raconte moi un fait amusant sur l'Empire Romain)",
	"Prompt Content": "Contenu du prompt",
	"Prompt suggestions": "Suggestions de prompt",
	"Prompts": "Prompts",
	"Pull \"{{searchValue}}\" from Ollama.com": "Récupérer \"{{searchValue}}\" de Ollama.com",
	"Pull a model from Ollama.com": "Récupérer un modèle de Ollama.com",
	"Query Params": "Paramètres de Requête",
	"RAG Template": "Modèle RAG",
	"Read Aloud": "Lire à Voix Haute",
	"Record voice": "Enregistrer la voix",
	"Redirecting you to OpenWebUI Community": "Redirection vers la communauté OpenWebUI",
	"Refer to yourself as \"User\" (e.g., \"User is learning Spanish\")": "",
	"Refused when it shouldn't have": "Refuse quand il ne devrait pas",
	"Regenerate": "Regénérer",
	"Release Notes": "Notes de Version",
	"Remove": "Retirer",
	"Remove Model": "Retirer le Modèle",
	"Rename": "Renommer",
	"Repeat Last N": "Répéter les Derniers N",
	"Request Mode": "Mode de Demande",
	"Reranking Model": "Modèle de Reclassement",
	"Reranking model disabled": "Modèle de Reclassement Désactivé",
	"Reranking model set to \"{{reranking_model}}\"": "Modèle de reclassement défini sur \"{{reranking_model}}\"",
	"Reset Upload Directory": "",
	"Reset Vector Storage": "Réinitialiser le Stockage de Vecteur",
	"Response AutoCopy to Clipboard": "Copie Automatique de la Réponse dans le Presse-papiers",
	"Role": "Rôle",
	"Rosé Pine": "Pin Rosé",
	"Rosé Pine Dawn": "Aube Pin Rosé",
	"RTL": "RTL",
	"Running": "",
	"Save": "Enregistrer",
	"Save & Create": "Enregistrer & Créer",
	"Save & Update": "Enregistrer & Mettre à jour",
	"Saving chat logs directly to your browser's storage is no longer supported. Please take a moment to download and delete your chat logs by clicking the button below. Don't worry, you can easily re-import your chat logs to the backend through": "La sauvegarde des chat directement dans le stockage de votre navigateur n'est plus prise en charge. Veuillez prendre un moment pour télécharger et supprimer vos journaux de chat en cliquant sur le bouton ci-dessous. Ne vous inquiétez pas, vous pouvez facilement importer vos sauvegardes de chat via",
	"Scan": "Scanner",
	"Scan complete!": "Scan terminé !",
	"Scan for documents from {{path}}": "Scanner des documents depuis {{path}}",
	"Search": "Recherche",
	"Search a model": "Rechercher un modèle",
	"Search Chats": "Rechercher des chats",
	"Search Documents": "Rechercher des Documents",
	"Search Models": "Rechercher des modèles",
	"Search Prompts": "Rechercher des Prompts",
	"Search Result Count": "Nombre de résultats de recherche",
	"Searched {{count}} sites_one": "Recherché {{count}} sites_one",
	"Searched {{count}} sites_many": "Recherché {{count}} sites_many",
	"Searched {{count}} sites_other": "Recherché {{count}} sites_other",
	"Searching the web for '{{searchQuery}}'": "Recherche sur le web pour '{{searchQuery}}'",
	"Searxng Query URL": "URL de requête Searxng",
	"See readme.md for instructions": "Voir readme.md pour les instructions",
	"See what's new": "Voir les nouveautés",
	"Seed": "Graine",
	"Select a base model": "Sélectionner un modèle de base",
	"Select a engine": "",
	"Select a mode": "Sélectionner un mode",
	"Select a model": "Sélectionner un modèle",
	"Select a pipeline": "Sélectionner un pipeline",
	"Select a pipeline url": "Sélectionnez une URL de pipeline",
	"Select an Ollama instance": "Sélectionner une instance Ollama",
	"Select model": "Sélectionner un modèle",
	"Select only one model to call": "",
	"Selected model(s) do not support image inputs": "Modèle(s) séléctionés ne supportent pas les entrées images",
	"Send": "Envoyer",
	"Send a Message": "Envoyer un message",
	"Send message": "Envoyer un message",
	"September": "Septembre",
	"Serper API Key": "Clé API Serper",
	"Serpstack API Key": "Clé API Serpstack",
	"Server connection verified": "La connexion au serveur à bien été validée",
	"Server connection failed": "La connexion au serveur à échouée",
	"Set as default": "Définir par défaut",
	"Set Default Model": "Définir le Modèle par Défaut",
	"Set embedding model (e.g. {{model}})": "Définir le modèle d'embedding (p. ex. {{model}})",
	"Set Image Size": "Définir la Taille de l'Image",
<<<<<<< HEAD
	"Set Model": "Définir le Modèle",
	"Set Narrator Voice": "Définir la Voix du Narrateur",
=======
>>>>>>> e274a0dc
	"Set reranking model (e.g. {{model}})": "Définir le modèle de reclassement (p. ex. {{model}})",
	"Set Steps": "Définir les Étapes",
	"Set Task Model": "Définir le modèle de tâche",
	"Set Voice": "Définir la Voix",
	"Settings": "Paramètres",
	"Settings saved successfully!": "Paramètres enregistrés avec succès !",
	"Settings updated successfully": "",
	"Share": "Partager",
	"Share Chat": "Partager le Chat",
	"Share to OpenWebUI Community": "Partager avec la communauté OpenWebUI",
	"short-summary": "résumé court",
	"Show": "Montrer",
	"Show Admin Details in Account Pending Overlay": "",
	"Show shortcuts": "Afficher les raccourcis",
	"Showcased creativity": "Créativité affichée",
	"sidebar": "barre latérale",
	"Sign in": "Se connecter",
	"Sign Out": "Se déconnecter",
	"Sign up": "S'inscrire",
	"Signing in": "Connexion en cours",
	"Source": "Source",
	"Speech recognition error: {{error}}": "Erreur de reconnaissance vocale : {{error}}",
	"Speech-to-Text Engine": "Moteur de Reconnaissance Vocale",
	"Stop Sequence": "Séquence d'Arrêt",
	"STT Model": "",
	"STT Settings": "Paramètres STT",
	"Submit": "Envoyer",
	"Subtitle (e.g. about the Roman Empire)": "Sous-Titres (p. ex. à propos de l'Empire Romain)",
	"Success": "Succès",
	"Successfully updated.": "Mis à jour avec succès.",
	"Suggested": "Suggéré",
	"System": "Système",
	"System Prompt": "Prompt du Système",
	"Tags": "Tags",
	"Tell us more:": "Dites-nous en plus :",
	"Temperature": "Température",
	"Template": "Modèle",
	"Text Completion": "Complétion de Texte",
	"Text-to-Speech Engine": "Moteur de Synthèse Vocale",
	"Tfs Z": "Tfs Z",
	"Thanks for your feedback!": "Merci pour votre avis !",
	"The score should be a value between 0.0 (0%) and 1.0 (100%).": "Le score devrait avoir une valeur entre 0.0 (0%) et 1.0 (100%).",
	"Theme": "Thème",
	"This ensures that your valuable conversations are securely saved to your backend database. Thank you!": "Cela garantit que vos précieuses conversations sont en sécurité dans votre base de données. Merci !",
	"This is an experimental feature, it may not function as expected and is subject to change at any time.": "",
	"This setting does not sync across browsers or devices.": "Ce paramètre ne se synchronise pas entre les navigateurs ou les appareils.",
	"Thorough explanation": "Explication détaillée",
	"Tip: Update multiple variable slots consecutively by pressing the tab key in the chat input after each replacement.": "Conseil : Mettez à jour plusieurs emplacements de variables consécutivement en appuyant sur la touche tab dans l'entrée de chat après chaque remplacement",
	"Title": "Titre",
	"Title (e.g. Tell me a fun fact)": "Titre (p. ex. Donne moi un fait amusant)",
	"Title Auto-Generation": "Génération Automatique du Titre",
	"Title cannot be an empty string.": "Le Titre ne peut pas être vide.",
	"Title Generation Prompt": "Prompt de Génération du Titre",
	"to": "à",
	"To access the available model names for downloading,": "Pour accéder aux noms de modèles disponibles pour le téléchargement,",
	"To access the GGUF models available for downloading,": "Pour accéder aux modèles GGUF disponibles pour le téléchargement,",
	"To access the WebUI, please reach out to the administrator. Admins can manage user statuses from the Admin Panel.": "",
	"to chat input.": "à l'entrée du chat.",
	"Today": "Aujourd'hui",
	"Toggle settings": "Basculer les paramètres",
	"Toggle sidebar": "Basculer la barre latérale",
	"Top K": "Top K",
	"Top P": "Top P",
	"Trouble accessing Ollama?": "Problèmes d'accès à Ollama ?",
	"TTS Model": "",
	"TTS Settings": "Paramètres TTS",
	"TTS Voice": "",
	"Type": "Type",
	"Type Hugging Face Resolve (Download) URL": "Entrez l'URL de Résolution (Téléchargement) Hugging Face",
	"Uh-oh! There was an issue connecting to {{provider}}.": "Uh-oh ! Il y a eu un problème de connexion à {{provider}}.",
	"Unknown File Type '{{file_type}}', but accepting and treating as plain text": "Type de Fichier Inconnu '{{file_type}}', mais accepté et traité comme du texte brut",
	"Update and Copy Link": "Mettre à Jour et Copier le Lien",
	"Update password": "Mettre à Jour le Mot de Passe",
	"Upload a GGUF model": "Téléverser un modèle GGUF",
	"Upload Files": "Télécharger des fichiers",
	"Upload Pipeline": "",
	"Upload Progress": "Progression du Téléversement",
	"URL Mode": "Mode URL",
	"Use '#' in the prompt input to load and select your documents.": "Utilisez '#' dans l'entrée du prompt pour charger et sélectionner vos documents.",
	"Use Gravatar": "Utiliser Gravatar",
	"Use Initials": "Utiliser les Initiales",
	"Use low vram mode": "Utiliser le mode faible vram",
	"use_mlock (Ollama)": "use_mlock (Ollama)",
	"use_mmap (Ollama)": "use_mmap (Ollama)",
	"Use streaming mode": "Utiliser le mode flux",
	"user": "utilisateur",
	"User Permissions": "Permissions d'utilisateur",
	"Users": "Utilisateurs",
	"Utilize": "Utiliser",
	"Valid time units:": "Unités de temps valides :",
	"variable": "variable",
	"variable to have them replaced with clipboard content.": "variable pour les remplacer par le contenu du presse-papiers.",
	"Version": "Version",
	"Warning": "Avertissement",
	"Warning: If you update or change your embedding model, you will need to re-import all documents.": "Avertissement : Si vous mettez à jour ou modifier votre modèle d'embedding, vous devrez réimporter tous les documents.",
	"Web": "Web",
	"Web API": "",
	"Web Loader Settings": "Paramètres du Chargeur Web",
	"Web Params": "Paramètres Web",
	"Web Search": "Recherche sur le Web",
	"Web Search Engine": "Moteur de recherche Web",
	"Webhook URL": "URL du Webhook",
	"WebUI Add-ons": "Add-ons WebUI",
	"WebUI Settings": "Paramètres WebUI",
	"WebUI will make requests to": "WebUI effectuera des demandes à",
	"What’s New in": "Quoi de neuf dans",
	"When history is turned off, new chats on this browser won't appear in your history on any of your devices.": "Lorsque l'historique est désactivé, les nouveaux chats sur ce navigateur n'apparaîtront pas dans votre historique sur aucun de vos appareils.",
	"Whisper (Local)": "",
	"Widescreen Mode": "",
	"Workspace": "Espace de Travail",
	"Write a prompt suggestion (e.g. Who are you?)": "Écrivez une suggestion de prompt (e.x. Qui est-tu ?)",
	"Write a summary in 50 words that summarizes [topic or keyword].": "Ecrivez un résumé en 50 mots qui résume [sujet ou mot-clé]",
	"Yesterday": "Hier",
	"You": "Vous",
	"You can personalize your interactions with LLMs by adding memories through the 'Manage' button below, making them more helpful and tailored to you.": "",
	"You cannot clone a base model": "Vous ne pouvez pas cloner un modèle de base",
	"You have no archived conversations.": "Vous n'avez pas de conversations archivées",
	"You have shared this chat": "Vous avez partagé ce chat",
	"You're a helpful assistant.": "Vous êtes un assistant utile.",
	"You're now logged in.": "Vous êtes maintenant connecté.",
	"Your account status is currently pending activation.": "",
	"Youtube": "Youtube",
	"Youtube Loader Settings": "Paramètres du Chargeur YouTube"
}<|MERGE_RESOLUTION|>--- conflicted
+++ resolved
@@ -446,11 +446,7 @@
 	"Set Default Model": "Définir le Modèle par Défaut",
 	"Set embedding model (e.g. {{model}})": "Définir le modèle d'embedding (p. ex. {{model}})",
 	"Set Image Size": "Définir la Taille de l'Image",
-<<<<<<< HEAD
-	"Set Model": "Définir le Modèle",
 	"Set Narrator Voice": "Définir la Voix du Narrateur",
-=======
->>>>>>> e274a0dc
 	"Set reranking model (e.g. {{model}})": "Définir le modèle de reclassement (p. ex. {{model}})",
 	"Set Steps": "Définir les Étapes",
 	"Set Task Model": "Définir le modèle de tâche",
