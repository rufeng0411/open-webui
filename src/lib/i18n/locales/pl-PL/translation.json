{
	"'s', 'm', 'h', 'd', 'w' or '-1' for no expiration.": "'s', 'm', 'h', 'd', 'w' lub '-1' dla bez wygaśnięcia.",
	"(Beta)": "(Beta)",
	"(e.g. `sh webui.sh --api`)": "(np. `sh webui.sh --api`)",
	"(latest)": "(najnowszy)",
	"{{modelName}} is thinking...": "{{modelName}} myśli...",
	"{{user}}'s Chats": "{{user}} - czaty",
	"{{webUIName}} Backend Required": "Backend {{webUIName}} wymagane",
	"a user": "użytkownik",
	"About": "O nas",
	"Account": "Konto",
	"Accurate information": "Dokładna informacja",
	"Add a model": "Dodaj model",
	"Add a model tag name": "Dodaj nazwę tagu modelu",
	"Add a short description about what this modelfile does": "Dodaj krótki opis tego, co robi ten plik modelu",
	"Add a short title for this prompt": "Dodaj krótki tytuł tego polecenia",
	"Add a tag": "Dodaj tag",
	"Add custom prompt": "Dodaj własne polecenie",
	"Add Docs": "Dodaj dokumenty",
	"Add Files": "Dodaj pliki",
	"Add message": "Dodaj wiadomość",
	"Add Model": "Dodaj model",
	"Add Tags": "Dodaj tagi",
	"Add User": "Dodaj użytkownika",
	"Adjusting these settings will apply changes universally to all users.": "Dostosowanie tych ustawień spowoduje zastosowanie zmian uniwersalnie do wszystkich użytkowników.",
	"admin": "admin",
	"Admin Panel": "Panel administracyjny",
	"Admin Settings": "Ustawienia administratora",
	"Advanced Parameters": "Zaawansowane parametry",
	"all": "wszyscy",
	"All Documents": "Wszystkie dokumenty",
	"All Users": "Wszyscy użytkownicy",
	"Allow": "Pozwól",
	"Allow Chat Deletion": "Pozwól na usuwanie czatu",
	"alphanumeric characters and hyphens": "znaki alfanumeryczne i myślniki",
	"Already have an account?": "Masz już konto?",
	"an assistant": "asystent",
	"and": "i",
	"and create a new shared link.": "i utwórz nowy udostępniony link",
	"API Base URL": "Podstawowy adres URL interfejsu API",
	"API Key": "Klucz API",
	"API Key created.": "Klucz API utworzony.",
	"API keys": "Klucze API",
	"API RPM": "Pakiet API RPM",
	"April": "Kwiecień",
	"Archive": "Archiwum",
	"Archived Chats": "Zarchiwizowane czaty",
	"are allowed - Activate this command by typing": "są dozwolone - Aktywuj to polecenie, wpisując",
	"Are you sure?": "Jesteś pewien?",
	"Attach file": "Dołącz plik",
	"Attention to detail": "Dbałość o szczegóły",
	"Audio": "Dźwięk",
	"August": "Sierpień",
	"Auto-playback response": "Odtwarzanie automatyczne odpowiedzi",
	"Auto-send input after 3 sec.": "Wysyłanie automatyczne po 3 sek.",
	"AUTOMATIC1111 Base URL": "Podstawowy adres URL AUTOMATIC1111",
	"AUTOMATIC1111 Base URL is required.": "Podstawowy adres URL AUTOMATIC1111 jest wymagany.",
	"available!": "dostępny!",
	"Back": "Wstecz",
	"Bad Response": "Zła odpowiedź",
	"before": "przed",
	"Being lazy": "Jest leniwy",
	"Builder Mode": "Tryb budowniczego",
	"Bypass SSL verification for Websites": "Pomiń weryfikację SSL dla stron webowych",
	"Cancel": "Anuluj",
	"Categories": "Kategorie",
	"Change Password": "Zmień hasło",
	"Chat": "Czat",
	"Chat History": "Historia czatu",
	"Chat History is off for this browser.": "Historia czatu jest wyłączona dla tej przeglądarki.",
	"Chats": "Czaty",
	"Check Again": "Sprawdź ponownie",
	"Check for updates": "Sprawdź aktualizacje",
	"Checking for updates...": "Sprawdzanie aktualizacji...",
	"Choose a model before saving...": "Wybierz model przed zapisaniem...",
	"Chunk Overlap": "Zachodzenie bloku",
	"Chunk Params": "Parametry bloku",
	"Chunk Size": "Rozmiar bloku",
	"Citation": "Cytat",
	"Click here for help.": "Kliknij tutaj, aby uzyskać pomoc.",
	"Click here to": "Kliknij tutaj, żeby",
	"Click here to check other modelfiles.": "Kliknij tutaj, aby sprawdzić inne pliki modelowe.",
	"Click here to select": "Kliknij tutaj, aby wybrać",
	"Click here to select a csv file.": "Kliknij tutaj, żeby wybrać plik CSV",
	"Click here to select documents.": "Kliknij tutaj, aby wybrać dokumenty.",
	"click here.": "kliknij tutaj.",
	"Click on the user role button to change a user's role.": "Kliknij przycisk roli użytkownika, aby zmienić rolę użytkownika.",
	"Close": "Zamknij",
	"Collection": "Kolekcja",
	"ComfyUI": "ComfyUI",
	"ComfyUI Base URL": "Bazowy URL ComfyUI",
	"ComfyUI Base URL is required.": "Bazowy URL ComfyUI jest wymagany.",
	"Command": "Polecenie",
	"Confirm Password": "Potwierdź hasło",
	"Connections": "Połączenia",
	"Content": "Zawartość",
	"Context Length": "Długość kontekstu",
	"Continue Response": "Kontynuuj odpowiedź",
	"Conversation Mode": "Tryb rozmowy",
	"Copied shared chat URL to clipboard!": "Skopiowano URL czatu do schowka!",
	"Copy": "Kopiuj",
	"Copy last code block": "Skopiuj ostatni blok kodu",
	"Copy last response": "Skopiuj ostatnią odpowiedź",
	"Copy Link": "Kopiuj link",
	"Copying to clipboard was successful!": "Kopiowanie do schowka zakończone powodzeniem!",
	"Create a concise, 3-5 word phrase as a header for the following query, strictly adhering to the 3-5 word limit and avoiding the use of the word 'title':": "Utwórz zwięzłą frazę składającą się z 3-5 słów jako nagłówek dla następującego zapytania, ściśle przestrzegając limitu od 3 do 5 słów i unikając użycia słowa 'tytuł':",
	"Create a modelfile": "Utwórz plik modelu",
	"Create Account": "Utwórz konto",
	"Create new key": "Utwórz nowy klucz",
	"Create new secret key": "Utwórz nowy klucz bezpieczeństwa",
	"Created at": "Utworzono o",
	"Created At": "Utworzono o",
	"Current Model": "Bieżący model",
	"Current Password": "Bieżące hasło",
	"Custom": "Niestandardowy",
	"Customize Ollama models for a specific purpose": "Dostosuj modele Ollama do określonego celu",
	"Dark": "Ciemny",
	"Dashboard": "Dashboard",
	"Database": "Baza danych",
	"DD/MM/YYYY HH:mm": "DD/MM/YYYY HH:mm",
	"December": "Grudzień",
	"Default": "Domyślny",
	"Default (Automatic1111)": "Domyślny (Automatic1111)",
	"Default (SentenceTransformers)": "Domyślny (SentenceTransformers)",
	"Default (Web API)": "Domyślny (Web API)",
	"Default model updated": "Domyślny model zaktualizowany",
	"Default Prompt Suggestions": "Domyślne sugestie promptów",
	"Default User Role": "Domyślna rola użytkownika",
	"delete": "usuń",
	"Delete": "Usuń",
	"Delete a model": "Usuń model",
	"Delete chat": "Usuń czat",
	"Delete Chat": "Usuń czat",
	"Delete Chats": "Usuń czaty",
	"delete this link": "usuń ten link",
	"Delete User": "Usuń użytkownika",
	"Deleted {{deleteModelTag}}": "Usunięto {{deleteModelTag}}",
	"Deleted {{tagName}}": "Usunięto {{tagName}}",
	"Description": "Opis",
	"Didn't fully follow instructions": "Nie postępował zgodnie z instrukcjami",
	"Disabled": "Wyłączone",
	"Discover a modelfile": "Odkryj plik modelu",
	"Discover a prompt": "Odkryj prompt",
	"Discover, download, and explore custom prompts": "Odkryj, pobierz i eksploruj niestandardowe prompty",
	"Discover, download, and explore model presets": "Odkryj, pobierz i eksploruj ustawienia modeli",
	"Display the username instead of You in the Chat": "Wyświetl nazwę użytkownika zamiast Ty w czacie",
	"Document": "Dokument",
	"Document Settings": "Ustawienia dokumentu",
	"Documents": "Dokumenty",
	"does not make any external connections, and your data stays securely on your locally hosted server.": "nie nawiązuje żadnych zewnętrznych połączeń, a Twoje dane pozostają bezpiecznie na Twoim lokalnie hostowanym serwerze.",
	"Don't Allow": "Nie zezwalaj",
	"Don't have an account?": "Nie masz konta?",
	"Don't like the style": "Nie podobał mi się styl",
	"Download": "Pobieranie",
	"Download canceled": "Pobieranie przerwane",
	"Download Database": "Pobierz bazę danych",
	"Drop any files here to add to the conversation": "Upuść pliki tutaj, aby dodać do rozmowy",
	"e.g. '30s','10m'. Valid time units are 's', 'm', 'h'.": "np. '30s', '10m'. Poprawne jednostki czasu to 's', 'm', 'h'.",
	"Edit": "Edytuj",
	"Edit Doc": "Edytuj dokument",
	"Edit User": "Edytuj użytkownika",
	"Email": "Email",
	"Embedding Model": "Model osadzania",
	"Embedding Model Engine": "Silnik modelu osadzania",
	"Embedding model set to \"{{embedding_model}}\"": "Model osadzania ustawiono na \"{{embedding_model}}\"",
	"Enable Chat History": "Włącz historię czatu",
	"Enable New Sign Ups": "Włącz nowe rejestracje",
	"Enabled": "Włączone",
	"Ensure your CSV file includes 4 columns in this order: Name, Email, Password, Role.": "Upewnij się, że twój plik CSV zawiera 4 kolumny w następującym porządku: Nazwa, Email, Hasło, Rola.",
	"Enter {{role}} message here": "Wprowadź wiadomość {{role}} tutaj",
	"Enter Chunk Overlap": "Wprowadź zakchodzenie bloku",
	"Enter Chunk Size": "Wprowadź rozmiar bloku",
	"Enter Image Size (e.g. 512x512)": "Wprowadź rozmiar obrazu (np. 512x512)",
	"Enter language codes": "Wprowadź kody języków",
	"Enter LiteLLM API Base URL (litellm_params.api_base)": "Wprowadź bazowy adres URL LiteLLM API (litellm_params.api_base)",
	"Enter LiteLLM API Key (litellm_params.api_key)": "Wprowadź klucz API LiteLLM (litellm_params.api_key)",
	"Enter LiteLLM API RPM (litellm_params.rpm)": "Wprowadź API LiteLLM RPM(litellm_params.rpm)",
	"Enter LiteLLM Model (litellm_params.model)": "Wprowadź model LiteLLM (litellm_params.model)",
	"Enter Max Tokens (litellm_params.max_tokens)": "Wprowadź maksymalną liczbę tokenów (litellm_params.max_tokens)",
	"Enter model tag (e.g. {{modelTag}})": "Wprowadź tag modelu (np. {{modelTag}})",
	"Enter Number of Steps (e.g. 50)": "Wprowadź liczbę kroków (np. 50)",
	"Enter Score": "Wprowadź wynik",
	"Enter stop sequence": "Wprowadź sekwencję zatrzymania",
	"Enter Top K": "Wprowadź Top K",
	"Enter URL (e.g. http://127.0.0.1:7860/)": "Wprowadź adres URL (np. http://127.0.0.1:7860/)",
	"Enter URL (e.g. http://localhost:11434)": "Wprowadź adres URL (np. http://localhost:11434/)",
	"Enter Your Email": "Wprowadź swój adres email",
	"Enter Your Full Name": "Wprowadź swoje imię i nazwisko",
	"Enter Your Password": "Wprowadź swoje hasło",
	"Enter Your Role": "Wprowadź swoją rolę",
	"Experimental": "Eksperymentalne",
	"Export All Chats (All Users)": "Eksportuj wszystkie czaty (wszyscy użytkownicy)",
	"Export Chats": "Eksportuj czaty",
	"Export Documents Mapping": "Eksportuj mapowanie dokumentów",
	"Export Modelfiles": "Eksportuj pliki modeli",
	"Export Prompts": "Eksportuj prompty",
	"Failed to create API Key.": "Nie udało się utworzyć klucza API.",
	"Failed to read clipboard contents": "Nie udało się odczytać zawartości schowka",
	"February": "Luty",
	"Feel free to add specific details": "Podaj inne szczegóły",
	"File Mode": "Tryb pliku",
	"File not found.": "Plik nie został znaleziony.",
	"Fingerprint spoofing detected: Unable to use initials as avatar. Defaulting to default profile image.": "Wykryto podszywanie się pod odcisk palca: Nie można używać inicjałów jako awatara. Przechodzenie do domyślnego obrazu profilowego.",
	"Fluidly stream large external response chunks": "Płynnie przesyłaj strumieniowo duże fragmenty odpowiedzi zewnętrznych",
	"Focus chat input": "Skoncentruj na czacie",
	"Followed instructions perfectly": "Postępował z idealnie według instrukcji",
	"Format your variables using square brackets like this:": "Formatuj swoje zmienne, używając nawiasów kwadratowych, np.",
	"From (Base Model)": "Z (Model Podstawowy)",
	"Full Screen Mode": "Tryb pełnoekranowy",
	"General": "Ogólne",
	"General Settings": "Ogólne ustawienia",
	"Generation Info": "Informacja o generacji",
	"Good Response": "Dobra odpowiedź",
	"has no conversations.": "nie ma rozmów.",
	"Hello, {{name}}": "Witaj, {{name}}",
	"Help": "Pomoc",
	"Hide": "Ukryj",
	"Hide Additional Params": "Ukryj dodatkowe parametry",
	"How can I help you today?": "Jak mogę Ci dzisiaj pomóc?",
	"Hybrid Search": "Szukanie hybrydowe",
	"Image Generation (Experimental)": "Generowanie obrazu (eksperymentalne)",
	"Image Generation Engine": "Silnik generowania obrazu",
	"Image Settings": "Ustawienia obrazu",
	"Images": "Obrazy",
	"Import Chats": "Importuj czaty",
	"Import Documents Mapping": "Importuj mapowanie dokumentów",
	"Import Modelfiles": "Importuj pliki modeli",
	"Import Prompts": "Importuj prompty",
	"Include `--api` flag when running stable-diffusion-webui": "Dołącz flagę `--api` podczas uruchamiania stable-diffusion-webui",
	"Input commands": "Wprowadź komendy",
	"Interface": "Interfejs",
	"Invalid Tag": "Nieprawidłowy tag",
	"January": "Styczeń",
	"join our Discord for help.": "Dołącz do naszego Discorda po pomoc.",
	"JSON": "JSON",
	"July": "Lipiec",
	"June": "Czerwiec",
	"JWT Expiration": "Wygaśnięcie JWT",
	"JWT Token": "Token JWT",
	"Keep Alive": "Zachowaj łączność",
	"Keyboard shortcuts": "Skróty klawiszowe",
	"Language": "Język",
	"Last Active": "Ostatnio aktywny",
	"Light": "Jasny",
	"Listening...": "Nasłuchiwanie...",
	"LLMs can make mistakes. Verify important information.": "LLMy mogą popełniać błędy. Zweryfikuj ważne informacje.",
	"Made by OpenWebUI Community": "Stworzone przez społeczność OpenWebUI",
	"Make sure to enclose them with": "Upewnij się, że są one zamknięte w",
	"Manage LiteLLM Models": "Zarządzaj modelami LiteLLM",
	"Manage Models": "Zarządzaj modelami",
	"Manage Ollama Models": "Zarządzaj modelami Ollama",
	"March": "Marzec",
	"Max Tokens": "Maksymalna liczba tokenów",
	"Maximum of 3 models can be downloaded simultaneously. Please try again later.": "Maksymalnie 3 modele można pobierać jednocześnie. Spróbuj ponownie później.",
<<<<<<< HEAD
	"May": "",
	"Message not found to continue generation": "",
	"Messages you send after creating your link won't be shared. Users with the URL will beable to view the shared chat.": "",
	"Minimum Score": "",
=======
	"May": "Maj",
	"Messages you send after creating your link won't be shared. Users with the URL will beable to view the shared chat.": "WIadomości, które wyślesz po utworzeniu linku nie będą udostępnione. Użytkownicy z URL-em będą mogli zobaczyć udostępniony czat.",
	"Minimum Score": "Minimalny wynik",
>>>>>>> 233dcb2d
	"Mirostat": "Mirostat",
	"Mirostat Eta": "Mirostat Eta",
	"Mirostat Tau": "Mirostat Tau",
	"MMMM DD, YYYY": "MMMM DD, YYYY",
	"MMMM DD, YYYY HH:mm": "MMMM DD, YYYY HH:mm",
	"Model '{{modelName}}' has been successfully downloaded.": "Model '{{modelName}}' został pomyślnie pobrany.",
	"Model '{{modelTag}}' is already in queue for downloading.": "Model '{{modelTag}}' jest już w kolejce do pobrania.",
	"Model {{modelId}} not found": "Model {{modelId}} nie został znaleziony",
	"Model {{modelName}} already exists.": "Model {{modelName}} już istnieje.",
	"Model filesystem path detected. Model shortname is required for update, cannot continue.": "Wykryto ścieżkę systemu plików modelu. Wymagana jest krótka nazwa modelu do aktualizacji, nie można kontynuować.",
	"Model Name": "Nazwa modelu",
	"Model not selected": "Model nie został wybrany",
	"Model Tag Name": "Nazwa tagu modelu",
	"Model Whitelisting": "Whitelisting modelu",
	"Model(s) Whitelisted": "Model(e) dodane do listy białej",
	"Modelfile": "Plik modelu",
	"Modelfile Advanced Settings": "Zaawansowane ustawienia pliku modelu",
	"Modelfile Content": "Zawartość pliku modelu",
	"Modelfiles": "Pliki modeli",
	"Models": "Modele",
	"More": "Więcej",
	"My Documents": "Moje dokumenty",
	"My Modelfiles": "Moje pliki modeli",
	"My Prompts": "Moje prompty",
	"Name": "Nazwa",
	"Name Tag": "Etykieta nazwy",
	"Name your modelfile": "Nadaj nazwę swojemu plikowi modelu",
	"New Chat": "Nowy czat",
	"New Password": "Nowe hasło",
	"No results found": "Nie znaleziono rezultatów",
	"No source available": "Źródło nie dostępne",
	"Not factually correct": "Nie zgodne z faktami",
	"Not sure what to add?": "Nie wiesz, co dodać?",
	"Not sure what to write? Switch to": "Nie wiesz, co napisać? Przełącz się na",
	"Note: If you set a minimum score, the search will only return documents with a score greater than or equal to the minimum score.": "Uwaga: Jeśli ustawisz minimalny wynik, szukanie zwróci jedynie dokumenty z wynikiem większym lub równym minimalnemu.",
	"Notifications": "Powiadomienia",
	"November": "Listopad",
	"October": "Październik",
	"Off": "Wyłączony",
	"Okay, Let's Go!": "Okej, zaczynamy!",
	"OLED Dark": "Ciemny OLED",
	"Ollama": "Ollama",
	"Ollama Base URL": "Adres bazowy URL Ollama",
	"Ollama Version": "Wersja Ollama",
	"On": "Włączony",
	"Only": "Tylko",
	"Only alphanumeric characters and hyphens are allowed in the command string.": "W poleceniu dozwolone są tylko znaki alfanumeryczne i myślniki.",
	"Oops! Hold tight! Your files are still in the processing oven. We're cooking them up to perfection. Please be patient and we'll let you know once they're ready.": "Ups! Trzymaj się! Twoje pliki są wciąż w procesie obróbki. Gotujemy je do perfekcji. Prosimy o cierpliwość, poinformujemy Cię, gdy będą gotowe.",
	"Oops! Looks like the URL is invalid. Please double-check and try again.": "Ups! Wygląda na to, że URL jest nieprawidłowy. Sprawdź jeszcze raz i spróbuj ponownie.",
	"Oops! You're using an unsupported method (frontend only). Please serve the WebUI from the backend.": "Ups! Używasz nieobsługiwanej metody (tylko interfejs front-end). Proszę obsłużyć interfejs WebUI z poziomu backendu.",
	"Open": "Otwórz",
	"Open AI": "Open AI",
	"Open AI (Dall-E)": "Open AI (Dall-E)",
	"Open new chat": "Otwórz nowy czat",
	"OpenAI": "OpenAI",
	"OpenAI API": "OpenAI API",
	"OpenAI API Config": "Konfiguracja OpenAI API",
	"OpenAI API Key is required.": "Klucz API OpenAI jest wymagany.",
	"OpenAI URL/Key required.": "URL/Klucz OpenAI jest wymagany.",
	"or": "lub",
	"Other": "Inne",
	"Overview": "Przegląd",
	"Parameters": "Parametry",
	"Password": "Hasło",
	"PDF document (.pdf)": "Dokument PDF (.pdf)",
	"PDF Extract Images (OCR)": "PDF Wyodrębnij obrazy (OCR)",
	"pending": "oczekujące",
	"Permission denied when accessing microphone: {{error}}": "Odmowa dostępu do mikrofonu: {{error}}",
	"Plain text (.txt)": "Zwykły tekst (.txt)",
	"Playground": "Plac zabaw",
	"Positive attitude": "Pozytywne podejście",
	"Previous 30 days": "Poprzednie 30 dni",
	"Previous 7 days": "Poprzednie 7 dni",
	"Profile Image": "Obrazek profilowy",
	"Prompt": "Promopt",
	"Prompt (e.g. Tell me a fun fact about the Roman Empire)": "Prompt (np. powiedz mi zabawny fakt o Imperium Rzymskim",
	"Prompt Content": "Zawartość prompta",
	"Prompt suggestions": "Sugestie prompta",
	"Prompts": "Prompty",
	"Pull \"{{searchValue}}\" from Ollama.com": "Pobierz \"{{searchValue}}\" z Ollama.com",
	"Pull a model from Ollama.com": "Pobierz model z Ollama.com",
	"Pull Progress": "Postęp pobierania",
	"Query Params": "Parametry zapytania",
	"RAG Template": "Szablon RAG",
	"Raw Format": "Format bez obróbki",
	"Read Aloud": "Czytaj na głos",
	"Record voice": "Nagraj głos",
	"Redirecting you to OpenWebUI Community": "Przekierowujemy Cię do społeczności OpenWebUI",
	"Refused when it shouldn't have": "Odmówił, kiedy nie powinien",
	"Regenerate": "Generuj ponownie",
	"Release Notes": "Notatki wydania",
	"Remove": "Usuń",
	"Remove Model": "Usuń model",
	"Rename": "ZMień nazwę",
	"Repeat Last N": "Powtórz ostatnie N",
	"Repeat Penalty": "Kara za powtórzenie",
	"Request Mode": "Tryb żądania",
	"Reranking Model": "Zmiana rankingu modelu",
	"Reranking model disabled": "Zmiana rankingu modelu zablokowana",
	"Reranking model set to \"{{reranking_model}}\"": "Zmiana rankingu modelu ustawiona na \"{{reranking_model}}\"",
	"Reset Vector Storage": "Resetuj przechowywanie wektorów",
	"Response AutoCopy to Clipboard": "Automatyczne kopiowanie odpowiedzi do schowka",
	"Role": "Rola",
	"Rosé Pine": "Rosé Pine",
	"Rosé Pine Dawn": "Rosé Pine Dawn",
	"Save": "Zapisz",
	"Save & Create": "Zapisz i utwórz",
	"Save & Submit": "Zapisz i wyślij",
	"Save & Update": "Zapisz i zaktualizuj",
	"Saving chat logs directly to your browser's storage is no longer supported. Please take a moment to download and delete your chat logs by clicking the button below. Don't worry, you can easily re-import your chat logs to the backend through": "Bezpośrednie zapisywanie dzienników czatu w pamięci przeglądarki nie jest już obsługiwane. Prosimy o pobranie i usunięcie dzienników czatu, klikając poniższy przycisk. Nie martw się, możesz łatwo ponownie zaimportować dzienniki czatu do backendu za pomocą",
	"Scan": "Skanuj",
	"Scan complete!": "Skanowanie zakończone!",
	"Scan for documents from {{path}}": "Skanuj dokumenty z {{path}}",
	"Search": "Szukaj",
	"Search a model": "Szukaj modelu",
	"Search Documents": "Szukaj dokumentów",
	"Search Prompts": "Szukaj promptów",
	"See readme.md for instructions": "Zajrzyj do readme.md po instrukcje",
	"See what's new": "Zobacz co nowego",
	"Seed": "Seed",
	"Select a mode": "Wybierz tryb",
	"Select a model": "Wybierz model",
	"Select an Ollama instance": "Wybierz instancję Ollama",
	"Select model": "Wybierz model",
	"Send a Message": "Wyślij Wiadomość",
	"Send message": "Wyślij wiadomość",
	"September": "Wrzesień",
	"Server connection verified": "Połączenie z serwerem zweryfikowane",
	"Set as default": "Ustaw jako domyślne",
	"Set Default Model": "Ustaw domyślny model",
	"Set embedding model (e.g. {{model}})": "Ustaw model osadzania (e.g. {{model}})",
	"Set Image Size": "Ustaw rozmiar obrazu",
	"Set Model": "Ustaw model",
	"Set reranking model (e.g. {{model}})": "Ustaw zmianę rankingu modelu (e.g. {{model}})",
	"Set Steps": "Ustaw kroki",
	"Set Title Auto-Generation Model": "Ustaw model automatycznego generowania tytułów",
	"Set Voice": "Ustaw głos",
	"Settings": "Ustawienia",
	"Settings saved successfully!": "Ustawienia zapisane pomyślnie!",
	"Share": "Udostępnij",
	"Share Chat": "Udostępnij czat",
	"Share to OpenWebUI Community": "Dziel się z społecznością OpenWebUI",
	"short-summary": "Krótkie podsumowanie",
	"Show": "Pokaż",
	"Show Additional Params": "Pokaż dodatkowe parametry",
	"Show shortcuts": "Pokaż skróty",
	"Showcased creativity": "Pokaz kreatywności",
	"sidebar": "Panel boczny",
	"Sign in": "Zaloguj się",
	"Sign Out": "Wyloguj się",
	"Sign up": "Zarejestruj się",
	"Signing in": "Zalogowanie",
	"Source": "Źródło",
	"Speech recognition error: {{error}}": "Błąd rozpoznawania mowy: {{error}}",
	"Speech-to-Text Engine": "Silnik mowy na tekst",
	"SpeechRecognition API is not supported in this browser.": "API Rozpoznawania Mowy nie jest obsługiwane w tej przeglądarce.",
	"Stop Sequence": "Zatrzymaj sekwencję",
	"STT Settings": "Ustawienia STT",
	"Submit": "Zatwierdź",
	"Subtitle (e.g. about the Roman Empire)": "Podtytuł (np. o Imperium Rzymskim)",
	"Success": "Sukces",
	"Successfully updated.": "Pomyślnie zaktualizowano.",
	"Suggested": "Sugerowane",
	"Sync All": "Synchronizuj wszystko",
	"System": "System",
	"System Prompt": "Prompt systemowy",
	"Tags": "Tagi",
	"Tell us more:": "Powiedz nam więcej",
	"Temperature": "Temperatura",
	"Template": "Szablon",
	"Text Completion": "Uzupełnienie tekstu",
	"Text-to-Speech Engine": "Silnik tekstu na mowę",
	"Tfs Z": "Tfs Z",
	"Thanks for your feedback!": "Dzięki za informację zwrotną!",
	"The score should be a value between 0.0 (0%) and 1.0 (100%).": "Wynik powinien być wartością pomiędzy 0.0 (0%) a 1.0 (100%).",
	"Theme": "Motyw",
	"This ensures that your valuable conversations are securely saved to your backend database. Thank you!": "To zapewnia, że Twoje cenne rozmowy są bezpiecznie zapisywane w bazie danych backendowej. Dziękujemy!",
	"This setting does not sync across browsers or devices.": "To ustawienie nie synchronizuje się między przeglądarkami ani urządzeniami.",
	"Thorough explanation": "Dokładne wyjaśnienie",
	"Tip: Update multiple variable slots consecutively by pressing the tab key in the chat input after each replacement.": "Porada: Aktualizuj wiele zmiennych kolejno, naciskając klawisz tabulatora w polu wprowadzania czatu po każdej zmianie.",
	"Title": "Tytuł",
	"Title (e.g. Tell me a fun fact)": "Tytuł (np. Powiedz mi jakiś zabawny fakt)",
	"Title Auto-Generation": "Automatyczne generowanie tytułu",
	"Title cannot be an empty string.": "Tytuł nie może być pusty",
	"Title Generation Prompt": "Prompt generowania tytułu",
	"to": "do",
	"To access the available model names for downloading,": "Aby uzyskać dostęp do dostępnych nazw modeli do pobrania,",
	"To access the GGUF models available for downloading,": "Aby uzyskać dostęp do dostępnych modeli GGUF do pobrania,",
	"to chat input.": "do pola wprowadzania czatu.",
	"Today": "Dzisiaj",
	"Toggle settings": "Przełącz ustawienia",
	"Toggle sidebar": "Przełącz panel boczny",
	"Top K": "Najlepsze K",
	"Top P": "Najlepsze P",
	"Trouble accessing Ollama?": "Problemy z dostępem do Ollama?",
	"TTS Settings": "Ustawienia TTS",
	"Type Hugging Face Resolve (Download) URL": "Wprowadź adres URL do pobrania z Hugging Face",
	"Uh-oh! There was an issue connecting to {{provider}}.": "O nie! Wystąpił problem z połączeniem z {{provider}}.",
	"Unknown File Type '{{file_type}}', but accepting and treating as plain text": "Nieznany typ pliku '{{file_type}}', ale akceptowany i traktowany jako zwykły tekst",
	"Update and Copy Link": "Uaktualnij i skopiuj link",
	"Update password": "Aktualizacja hasła",
	"Upload a GGUF model": "Prześlij model GGUF",
	"Upload files": "Prześlij pliki",
	"Upload Progress": "Postęp przesyłania",
	"URL Mode": "Tryb adresu URL",
	"Use '#' in the prompt input to load and select your documents.": "Użyj '#' w polu wprowadzania polecenia, aby załadować i wybrać swoje dokumenty.",
	"Use Gravatar": "Użyj Gravatara",
	"Use Initials": "Użyj inicjałów",
	"user": "użytkownik",
	"User Permissions": "Uprawnienia użytkownika",
	"Users": "Użytkownicy",
	"Utilize": "Wykorzystaj",
	"Valid time units:": "Poprawne jednostki czasu:",
	"variable": "zmienna",
	"variable to have them replaced with clipboard content.": "zmienna która zostanie zastąpiona zawartością schowka.",
	"Version": "Wersja",
	"Warning: If you update or change your embedding model, you will need to re-import all documents.": "Uwaga: Jeśli uaktualnisz lub zmienisz model osadzania, będziesz musiał ponownie zaimportować wszystkie dokumenty.",
	"Web": "Sieć",
	"Web Loader Settings": "Ustawienia pobierania z sieci",
	"Web Params": "Parametry sieci",
	"Webhook URL": "URL webhook",
	"WebUI Add-ons": "Dodatki do interfejsu WebUI",
	"WebUI Settings": "Ustawienia interfejsu WebUI",
	"WebUI will make requests to": "Interfejs sieciowy będzie wysyłał żądania do",
	"What’s New in": "Co nowego w",
	"When history is turned off, new chats on this browser won't appear in your history on any of your devices.": "Kiedy historia jest wyłączona, nowe czaty na tej przeglądarce nie będą widoczne w historii na żadnym z twoich urządzeń.",
	"Whisper (Local)": "Whisper (Lokalnie)",
	"Write a prompt suggestion (e.g. Who are you?)": "Napisz sugestię do polecenia (np. Kim jesteś?)",
	"Write a summary in 50 words that summarizes [topic or keyword].": "Napisz podsumowanie w 50 słowach, które podsumowuje [temat lub słowo kluczowe].",
	"Yesterday": "Wczoraj",
	"You": "Ty",
	"You have no archived conversations.": "Nie masz zarchiwizowanych rozmów.",
	"You have shared this chat": "Udostępniłeś ten czat",
	"You're a helpful assistant.": "Jesteś pomocnym asystentem.",
	"You're now logged in.": "Jesteś teraz zalogowany.",
	"Youtube": "Youtube",
	"Youtube Loader Settings": "Ustawienia pobierania z Youtube"
}<|MERGE_RESOLUTION|>--- conflicted
+++ resolved
@@ -252,16 +252,10 @@
 	"March": "Marzec",
 	"Max Tokens": "Maksymalna liczba tokenów",
 	"Maximum of 3 models can be downloaded simultaneously. Please try again later.": "Maksymalnie 3 modele można pobierać jednocześnie. Spróbuj ponownie później.",
-<<<<<<< HEAD
-	"May": "",
+	"May": "Maj",
 	"Message not found to continue generation": "",
-	"Messages you send after creating your link won't be shared. Users with the URL will beable to view the shared chat.": "",
-	"Minimum Score": "",
-=======
-	"May": "Maj",
 	"Messages you send after creating your link won't be shared. Users with the URL will beable to view the shared chat.": "WIadomości, które wyślesz po utworzeniu linku nie będą udostępnione. Użytkownicy z URL-em będą mogli zobaczyć udostępniony czat.",
 	"Minimum Score": "Minimalny wynik",
->>>>>>> 233dcb2d
 	"Mirostat": "Mirostat",
 	"Mirostat Eta": "Mirostat Eta",
 	"Mirostat Tau": "Mirostat Tau",
