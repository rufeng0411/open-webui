from bs4 import BeautifulSoup
import json
import markdown
import time
import os
import sys
import logging
import aiohttp
import requests

from fastapi import FastAPI, Request, Depends, status
from fastapi.staticfiles import StaticFiles
from fastapi import HTTPException
from fastapi.middleware.wsgi import WSGIMiddleware
from fastapi.middleware.cors import CORSMiddleware
from starlette.exceptions import HTTPException as StarletteHTTPException
from starlette.middleware.base import BaseHTTPMiddleware
from starlette.responses import StreamingResponse

from apps.ollama.main import app as ollama_app
from apps.openai.main import app as openai_app

from apps.litellm.main import (
    app as litellm_app,
    start_litellm_background,
    shutdown_litellm_background,
)


from apps.audio.main import app as audio_app
from apps.images.main import app as images_app
from apps.rag.main import app as rag_app
from apps.web.main import app as webui_app

import asyncio
from pydantic import BaseModel
from typing import List


from utils.utils import get_admin_user
from apps.rag.utils import rag_messages

from config import (
    CONFIG_DATA,
    WEBUI_NAME,
    ENV,
    VERSION,
    CHANGELOG,
    FRONTEND_BUILD_DIR,
    CACHE_DIR,
    STATIC_DIR,
    ENABLE_LITELLM,
    ENABLE_MODEL_FILTER,
    MODEL_FILTER_LIST,
    GLOBAL_LOG_LEVEL,
    SRC_LOG_LEVELS,
    WEBHOOK_URL,
    ENABLE_ADMIN_EXPORT,
    MAX_CITATION_DISTANCE
)
from constants import ERROR_MESSAGES

logging.basicConfig(stream=sys.stdout, level=GLOBAL_LOG_LEVEL)
log = logging.getLogger(__name__)
log.setLevel(SRC_LOG_LEVELS["MAIN"])


class SPAStaticFiles(StaticFiles):
    async def get_response(self, path: str, scope):
        try:
            return await super().get_response(path, scope)
        except (HTTPException, StarletteHTTPException) as ex:
            if ex.status_code == 404:
                return await super().get_response("index.html", scope)
            else:
                raise ex


print(
    rf"""
  ___                    __        __   _     _   _ ___ 
 / _ \ _ __   ___ _ __   \ \      / /__| |__ | | | |_ _|
| | | | '_ \ / _ \ '_ \   \ \ /\ / / _ \ '_ \| | | || | 
| |_| | |_) |  __/ | | |   \ V  V /  __/ |_) | |_| || | 
 \___/| .__/ \___|_| |_|    \_/\_/ \___|_.__/ \___/|___|
      |_|                                               

      
v{VERSION} - building the best open-source AI user interface.      
https://github.com/open-webui/open-webui
"""
)

app = FastAPI(docs_url="/docs" if ENV == "dev" else None, redoc_url=None)

app.state.ENABLE_MODEL_FILTER = ENABLE_MODEL_FILTER
app.state.MODEL_FILTER_LIST = MODEL_FILTER_LIST

app.state.WEBHOOK_URL = WEBHOOK_URL

origins = ["*"]


class RAGMiddleware(BaseHTTPMiddleware):
    async def dispatch(self, request: Request, call_next):
        return_citations = False

        if request.method == "POST" and (
            "/api/chat" in request.url.path or "/chat/completions" in request.url.path
        ):
            log.debug(f"request.url.path: {request.url.path}")

            # Read the original request body
            body = await request.body()
            # Decode body to string
            body_str = body.decode("utf-8")
            # Parse string to JSON
            data = json.loads(body_str) if body_str else {}

            return_citations = data.get("citations", False)
            if "citations" in data:
                del data["citations"]

            # Example: Add a new key-value pair or modify existing ones
            # data["modified"] = True  # Example modification
            if "docs" in data:
                data = {**data}
                data["messages"], citations = rag_messages(
                    docs=data["docs"],
                    messages=data["messages"],
                    template=rag_app.state.RAG_TEMPLATE,
                    embedding_function=rag_app.state.EMBEDDING_FUNCTION,
                    k=rag_app.state.TOP_K,
                    reranking_function=rag_app.state.sentence_transformer_rf,
                    r=rag_app.state.RELEVANCE_THRESHOLD,
                    hybrid_search=rag_app.state.ENABLE_RAG_HYBRID_SEARCH,
                )
                del data["docs"]

                log.debug(
                    f"data['messages']: {data['messages']}, citations: {citations}"
                )

            modified_body_bytes = json.dumps(data).encode("utf-8")

            # Replace the request body with the modified one
            request._body = modified_body_bytes

            # Set custom header to ensure content-length matches new body length
            request.headers.__dict__["_list"] = [
                (b"content-length", str(len(modified_body_bytes)).encode("utf-8")),
                *[
                    (k, v)
                    for k, v in request.headers.raw
                    if k.lower() != b"content-length"
                ],
            ]

        response = await call_next(request)

        if return_citations:
<<<<<<< HEAD
            log.info(f"check score: {citations}")

            # Function to remove indices from a list if it is not None
            def remove_indices(lst, indices):
                return [item for i, item in enumerate(lst) if i not in indices]

            # Get the indices where distances are greater than 1
            indices_to_remove = [i for i, distance in enumerate(citations[0]['distances']) if distance > MAX_CITATION_DISTANCE]

            # List of keys to check and filter
            keys_to_filter = ['metadata', 'document']

            # Loop through each key and remove indices if the list is not None
            for key in keys_to_filter:
                if citations[0][key] is not None:
                    if isinstance(citations[0][key], list):
                        citations[0][key] = remove_indices(citations[0][key], indices_to_remove)

            log.info(f"query_doc:citations {citations}")
            
=======
>>>>>>> f1c92e7a
            # Inject the citations into the response
            if isinstance(response, StreamingResponse):
                # If it's a streaming response, inject it as SSE event or NDJSON line
                content_type = response.headers.get("Content-Type")
                if "text/event-stream" in content_type:
                    return StreamingResponse(
                        self.openai_stream_wrapper(response.body_iterator, citations),
                    )
                if "application/x-ndjson" in content_type:
                    return StreamingResponse(
                        self.ollama_stream_wrapper(response.body_iterator, citations),
                    )

        return response

    async def _receive(self, body: bytes):
        return {"type": "http.request", "body": body, "more_body": False}

    async def openai_stream_wrapper(self, original_generator, citations):
        yield f"data: {json.dumps({'citations': citations})}\n\n"
        async for data in original_generator:
            yield data

    async def ollama_stream_wrapper(self, original_generator, citations):
        yield f"{json.dumps({'citations': citations})}\n"
        async for data in original_generator:
            yield data


app.add_middleware(RAGMiddleware)


app.add_middleware(
    CORSMiddleware,
    allow_origins=origins,
    allow_credentials=True,
    allow_methods=["*"],
    allow_headers=["*"],
)


@app.middleware("http")
async def check_url(request: Request, call_next):
    start_time = int(time.time())
    response = await call_next(request)
    process_time = int(time.time()) - start_time
    response.headers["X-Process-Time"] = str(process_time)

    return response


@app.on_event("startup")
async def on_startup():
    if ENABLE_LITELLM:
        asyncio.create_task(start_litellm_background())


app.mount("/api/v1", webui_app)
app.mount("/litellm/api", litellm_app)

app.mount("/ollama", ollama_app)
app.mount("/openai/api", openai_app)

app.mount("/images/api/v1", images_app)
app.mount("/audio/api/v1", audio_app)
app.mount("/rag/api/v1", rag_app)


@app.get("/api/config")
async def get_app_config():
    # Checking and Handling the Absence of 'ui' in CONFIG_DATA

    default_locale = "en-US"
    if "ui" in CONFIG_DATA:
        default_locale = CONFIG_DATA["ui"].get("default_locale", "en-US")

    # The Rest of the Function Now Uses the Variables Defined Above
    return {
        "status": True,
        "name": WEBUI_NAME,
        "version": VERSION,
        "default_locale": default_locale,
        "images": images_app.state.ENABLED,
        "default_models": webui_app.state.DEFAULT_MODELS,
        "default_prompt_suggestions": webui_app.state.DEFAULT_PROMPT_SUGGESTIONS,
        "trusted_header_auth": bool(webui_app.state.AUTH_TRUSTED_EMAIL_HEADER),
        "admin_export_enabled": ENABLE_ADMIN_EXPORT,
    }


@app.get("/api/config/model/filter")
async def get_model_filter_config(user=Depends(get_admin_user)):
    return {
        "enabled": app.state.ENABLE_MODEL_FILTER,
        "models": app.state.MODEL_FILTER_LIST,
    }


class ModelFilterConfigForm(BaseModel):
    enabled: bool
    models: List[str]


@app.post("/api/config/model/filter")
async def update_model_filter_config(
    form_data: ModelFilterConfigForm, user=Depends(get_admin_user)
):
    app.state.ENABLE_MODEL_FILTER = form_data.enabled
    app.state.MODEL_FILTER_LIST = form_data.models

    ollama_app.state.ENABLE_MODEL_FILTER = app.state.ENABLE_MODEL_FILTER
    ollama_app.state.MODEL_FILTER_LIST = app.state.MODEL_FILTER_LIST

    openai_app.state.ENABLE_MODEL_FILTER = app.state.ENABLE_MODEL_FILTER
    openai_app.state.MODEL_FILTER_LIST = app.state.MODEL_FILTER_LIST

    litellm_app.state.ENABLE_MODEL_FILTER = app.state.ENABLE_MODEL_FILTER
    litellm_app.state.MODEL_FILTER_LIST = app.state.MODEL_FILTER_LIST

    return {
        "enabled": app.state.ENABLE_MODEL_FILTER,
        "models": app.state.MODEL_FILTER_LIST,
    }


@app.get("/api/webhook")
async def get_webhook_url(user=Depends(get_admin_user)):
    return {
        "url": app.state.WEBHOOK_URL,
    }


class UrlForm(BaseModel):
    url: str


@app.post("/api/webhook")
async def update_webhook_url(form_data: UrlForm, user=Depends(get_admin_user)):
    app.state.WEBHOOK_URL = form_data.url

    webui_app.state.WEBHOOK_URL = app.state.WEBHOOK_URL

    return {
        "url": app.state.WEBHOOK_URL,
    }


@app.get("/api/version")
async def get_app_config():
    return {
        "version": VERSION,
    }


@app.get("/api/changelog")
async def get_app_changelog():
    return {key: CHANGELOG[key] for idx, key in enumerate(CHANGELOG) if idx < 5}


@app.get("/api/version/updates")
async def get_app_latest_release_version():
    try:
        async with aiohttp.ClientSession() as session:
            async with session.get(
                "https://api.github.com/repos/open-webui/open-webui/releases/latest"
            ) as response:
                response.raise_for_status()
                data = await response.json()
                latest_version = data["tag_name"]

                return {"current": VERSION, "latest": latest_version[1:]}
    except aiohttp.ClientError as e:
        raise HTTPException(
            status_code=status.HTTP_503_SERVICE_UNAVAILABLE,
            detail=ERROR_MESSAGES.RATE_LIMIT_EXCEEDED,
        )


@app.get("/manifest.json")
async def get_manifest_json():
    return {
        "name": WEBUI_NAME,
        "short_name": WEBUI_NAME,
        "start_url": "/",
        "display": "standalone",
        "background_color": "#343541",
        "theme_color": "#343541",
        "orientation": "portrait-primary",
        "icons": [{"src": "/static/logo.png", "type": "image/png", "sizes": "500x500"}],
    }


app.mount("/static", StaticFiles(directory=STATIC_DIR), name="static")
app.mount("/cache", StaticFiles(directory=CACHE_DIR), name="cache")

if os.path.exists(FRONTEND_BUILD_DIR):
    app.mount(
        "/",
        SPAStaticFiles(directory=FRONTEND_BUILD_DIR, html=True),
        name="spa-static-files",
    )
else:
    log.warning(
        f"Frontend build directory not found at '{FRONTEND_BUILD_DIR}'. Serving API only."
    )


@app.on_event("shutdown")
async def shutdown_event():
    if ENABLE_LITELLM:
        await shutdown_litellm_background()<|MERGE_RESOLUTION|>--- conflicted
+++ resolved
@@ -159,7 +159,7 @@
         response = await call_next(request)
 
         if return_citations:
-<<<<<<< HEAD
+          
             log.info(f"check score: {citations}")
 
             # Function to remove indices from a list if it is not None
@@ -179,9 +179,7 @@
                         citations[0][key] = remove_indices(citations[0][key], indices_to_remove)
 
             log.info(f"query_doc:citations {citations}")
-            
-=======
->>>>>>> f1c92e7a
+
             # Inject the citations into the response
             if isinstance(response, StreamingResponse):
                 # If it's a streaming response, inject it as SSE event or NDJSON line
