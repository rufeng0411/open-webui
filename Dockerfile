--- conflicted
+++ resolved
@@ -53,8 +53,4 @@
 # copy backend files
 COPY ./backend .
 
-<<<<<<< HEAD
-CMD [ "bash", "start.sh"]
-=======
-CMD [ "sh", "start.sh" ]
->>>>>>> ffaa8fd5
+CMD [ "bash", "start.sh"]